--- conflicted
+++ resolved
@@ -16,14 +16,8 @@
 
 
 class MongoLock:
-<<<<<<< HEAD
-
     LOCK_KEY = "lock_id"
     LOCK_TIME_KEY = "lock_time"
-=======
-    LOCK_KEY = "_lock_id"
-    LOCK_TIME_KEY = "_lock_time"
->>>>>>> ce590bb5
 
     def __init__(
         self,
@@ -103,7 +97,6 @@
 
         # Try to acquire the lock by updating the document with a unique identifier
         # and the lock expiration time
-<<<<<<< HEAD
         logger.debug(f"try acquiring lock with filter: {db_filter}")
         t0 = time.time()
         while True:
@@ -134,21 +127,6 @@
                 # Either the requested filter does not find match a document
                 # or those fitting are locked.
                 break
-=======
-        logger.debug(f"acquire lock with filter: {db_filter}")
-        result = self.collection.find_one_and_update(
-            db_filter, update, upsert=False, **self.kwargs
-        )
-
-        if result:
-            if lock_limit and self.get_lock_time(result) > lock_limit:
-                msg = (
-                    f"The lock was broken. Previous lock id: {self.get_lock_id(result)}"
-                )
-                warnings.warn(msg, stacklevel=2)
-
-            self.locked_document = result
->>>>>>> ce590bb5
 
     def release(self, exc_type, exc_val, exc_tb):
         # Release the lock by removing the unique identifier and lock expiration time
