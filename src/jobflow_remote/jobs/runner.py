--- conflicted
+++ resolved
@@ -399,11 +399,7 @@
             except Exception:
                 logging.error(f"error while closing the store {store}", exc_info=True)
 
-<<<<<<< HEAD
-        remote_path = get_job_path(job.uuid, job.index, worker.work_dir)
-=======
         remote_path = get_job_path(job_dict["uuid"], job_dict["index"], worker.work_dir)
->>>>>>> 8d0e8241
 
         # Set the value of the original store for dynamical workflow. Usually it
         # will be None don't add the serializer, at this stage the default_orjson
@@ -468,13 +464,9 @@
         # define an empty default if it is not set
         exec_config = exec_config or ExecutionConfig()
 
-<<<<<<< HEAD
-        if job_doc.worker in self.batch_workers:
+        if worker_name in self.batch_workers:
             resources: dict = {}
-=======
-        if worker_name in self.batch_workers:
-            resources = {}
->>>>>>> 8d0e8241
+
             set_name_out(
                 resources, job_dict["name"], out_fpath=qout_fpath, err_fpath=qerr_fpath
             )
