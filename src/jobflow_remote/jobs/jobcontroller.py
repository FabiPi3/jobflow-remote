from __future__ import annotations

import contextlib
import fnmatch
import logging
import traceback
import warnings
from contextlib import ExitStack
from datetime import datetime, timedelta, timezone
from pathlib import Path
from typing import TYPE_CHECKING, Any, Callable, cast

import jobflow
import pymongo
from jobflow import JobStore, OnMissing
from maggma.stores import MongoStore
from monty.json import MontyDecoder
from monty.serialization import loadfn
from qtoolkit.core.data_objects import CancelStatus, QResources

from jobflow_remote.config.base import ConfigError, ExecutionConfig, Project
from jobflow_remote.config.manager import ConfigManager
from jobflow_remote.jobs.data import (
    OUT_FILENAME,
    DynamicResponseType,
    FlowDoc,
    FlowInfo,
    JobDoc,
    JobInfo,
    RemoteError,
    get_initial_flow_doc_dict,
    get_initial_job_doc_dict,
    get_reset_job_base_dict,
    projection_job_info,
)
from jobflow_remote.jobs.state import (
    PAUSABLE_STATES,
    RESETTABLE_STATES,
    RUNNING_STATES,
    FlowState,
    JobState,
)
from jobflow_remote.remote.data import get_remote_store, update_store
from jobflow_remote.remote.queue import QueueManager
from jobflow_remote.utils.data import deep_merge_dict
from jobflow_remote.utils.db import FlowLockedError, JobLockedError, MongoLock

if TYPE_CHECKING:
    from collections.abc import Generator


logger = logging.getLogger(__name__)


class JobController:
    """
    Main entry point for all the interactions with the Stores.

    Maintains a connection to both the queue Store and the results JobStore.
    It is required that the queue Store is a MongoStore, as it will access
    the database, and work with different collections.

    The main functionalities are those for updating the state of the database
    and querying the Jobs and Flows status information.
    """

    def __init__(
        self,
        queue_store: MongoStore,
        jobstore: JobStore,
        flows_collection: str = "flows",
        auxiliary_collection: str = "jf_auxiliary",
        project: Project | None = None,
    ):
        """
        Parameters
        ----------
        queue_store
            The Store used to save information about the status of the Jobs.
            Should be a MongoStore and other collections are used from the same
            database.
        jobstore
            The JobStore containing the output of the jobflow Flows.
        flows_collection
            The name of the collection used to store the Flows data.
            Uses the DB defined in the queue_store.
        auxiliary_collection
            The name of the collection used to store other auxiliary data.
            Uses the DB defined in the queue_store.
        project
            The project where the Stores were defined.
        """
        self.queue_store = queue_store
        self.jobstore = jobstore
        self.jobs_collection = self.queue_store.collection_name
        self.flows_collection = flows_collection
        self.auxiliary_collection = auxiliary_collection
        # TODO should it connect here? Or the passed stores should be connected?
        self.queue_store.connect()
        self.jobstore.connect()
        self.db = self.queue_store._collection.database
        self.jobs = self.queue_store._collection
        self.flows = self.db[self.flows_collection]
        self.auxiliary = self.db[self.auxiliary_collection]
        self.project = project

    @classmethod
    def from_project_name(cls, project_name: str | None = None) -> JobController:
        """
        Generate an instance of JobController from the project name.

        Parameters
        ----------
        project_name
            The name of the project. If None the default project will be used.
        Returns
        -------
        JobController
            An instance of JobController associated with the project.
        """
        config_manager: ConfigManager = ConfigManager()
        project: Project = config_manager.get_project(project_name)
        queue_store = project.get_queue_store()
        jobstore = project.get_jobstore()
        return cls(queue_store=queue_store, jobstore=jobstore, project=project)

    @classmethod
    def from_project(cls, project: Project) -> JobController:
        """
        Generate an instance of JobController from a Project object.

        Parameters
        ----------
        project
            The project used to generate the JobController. If None the default
            project will be used.
        Returns
        -------
        JobController
            An instance of JobController associated with the project.
        """
        queue_store = project.get_queue_store()
        jobstore = project.get_jobstore()
        return cls(queue_store=queue_store, jobstore=jobstore, project=project)

    def close(self):
        """
        Close the connections to all the Stores in JobController.
        """
        try:
            self.queue_store.close()
        except Exception:
            logger.error(
                "Error while closing the connection to the queue store", exc_info=True
            )

        try:
            self.jobstore.close()
        except Exception:
            logger.error(
                "Error while closing the connection to the job store", exc_info=True
            )

    def _build_query_job(
        self,
        job_ids: tuple[str, int] | list[tuple[str, int]] | None = None,
        db_ids: int | list[int] | None = None,
        flow_ids: str | list[str] | None = None,
        state: JobState | None = None,
        locked: bool = False,
        start_date: datetime | None = None,
        end_date: datetime | None = None,
        name: str | None = None,
        metadata: dict | None = None,
    ) -> dict:
        """
        Build a query to search for Jobs, based on standard parameters.
        The Jobs will need to satisfy all the defined conditions.

        Parameters
        ----------
        job_ids
            One or more tuples, each containing the (uuid, index) pair of the
            Jobs to retrieve.
        db_ids
            One or more db_ids of the Jobs to retrieve.
        flow_ids
            One or more Flow uuids to which the Jobs to retrieve belong.
        state
            The state of the Jobs.
        locked
            If True only locked Jobs will be selected.
        start_date
            Filter Jobs that were updated_on after this date.
            Should be in the machine local time zone. It will be converted to UTC.
        end_date
            Filter Jobs that were updated_on before this date.
            Should be in the machine local time zone. It will be converted to UTC.
        name
            Pattern matching the name of Job. Default is an exact match, but all
            conventions from python fnmatch can be used (e.g. *test*)
        metadata
            A dictionary of the values of the metadata to match. Should be an
            exact match for all the values provided.
        Returns
        -------
        dict
            A dictionary with the query to be applied to a collection
            containing JobDocs.
        """
        if job_ids and not any(isinstance(ji, (list, tuple)) for ji in job_ids):
            # without these cast mypy is confused about the type
            job_ids = cast(list[tuple[str, int]], [job_ids])
        if db_ids is not None and not isinstance(db_ids, (list, tuple)):
            db_ids = [db_ids]
        if flow_ids and not isinstance(flow_ids, (list, tuple)):
            flow_ids = [flow_ids]

        query: dict = {}

        if db_ids:
            query["db_id"] = {"$in": db_ids}
        if job_ids:
            job_ids = cast(list[tuple[str, int]], job_ids)
            or_list = []
            for job_id, job_index in job_ids:
                or_list.append({"uuid": job_id, "index": job_index})
            query["$or"] = or_list

        if flow_ids:
            query["hosts"] = {"$in": flow_ids}

        if state:
            query["state"] = state.value

        if start_date:
            start_date_str = start_date.astimezone(timezone.utc)
            query["updated_on"] = {"$gte": start_date_str}
        if end_date:
            end_date_str = end_date.astimezone(timezone.utc)
            query["updated_on"] = {"$lte": end_date_str}

        if locked:
            query["lock_id"] = {"$ne": None}

        if name:
            # Add the beginning of the line, so that it will match the string
            # exactly if no wildcard is given. Otherwise will match substrings.
            mongo_regex = "^" + fnmatch.translate(name).replace("\\\\", "\\")
            query["name"] = {"$regex": mongo_regex}

        if metadata:
            metadata_dict = {f"metadata.{k}": v for k, v in metadata.items()}
            query.update(metadata_dict)

        return query

    def _build_query_flow(
        self,
        job_ids: str | list[str] | None = None,
        db_ids: int | list[int] | None = None,
        flow_ids: str | None = None,
        state: FlowState | None = None,
        start_date: datetime | None = None,
        end_date: datetime | None = None,
        name: str | None = None,
        locked: bool = False,
    ) -> dict:
        """
        Build a query to search for Flows, based on standard parameters.
        The Flows will need to satisfy all the defined conditions.

        Parameters
        ----------
        job_ids
            One or more strings with uuids of Jobs belonging to the Flow.
        db_ids
            One or more db_ids of Jobs belonging to the Flow.
        flow_ids
            One or more Flow uuids.
        state
            The state of the Flows.
        start_date
            Filter Flows that were updated_on after this date.
            Should be in the machine local time zone. It will be converted to UTC.
        end_date
            Filter Flows that were updated_on before this date.
            Should be in the machine local time zone. It will be converted to UTC.
        name
            Pattern matching the name of Flow. Default is an exact match, but all
            conventions from python fnmatch can be used (e.g. *test*)
        locked
            If True only locked Flows will be selected.

        Returns
        -------
        dict
            A dictionary with the query to be applied to a collection
            containing FlowDocs.
        """
        if job_ids is not None and not isinstance(job_ids, (list, tuple)):
            job_ids = [job_ids]
        if db_ids is not None and not isinstance(db_ids, (list, tuple)):
            db_ids = [db_ids]

        query: dict = {}

        if db_ids:
            # the "0" refers to the index in the ids list.
            # needs to be a string, but is correctly recognized by MongoDB
            query["ids"] = {"$elemMatch": {"0": {"$in": db_ids}}}
        if job_ids:
            query["jobs"] = {"$in": job_ids}

        if flow_ids:
            query["uuid"] = {"$in": flow_ids}

        if state:
            query["state"] = state.value

        if start_date:
            start_date_str = start_date.astimezone(timezone.utc)
            query["updated_on"] = {"$gte": start_date_str}
        if end_date:
            end_date_str = end_date.astimezone(timezone.utc)
            query["updated_on"] = {"$lte": end_date_str}

        if name:
            mongo_regex = "^" + fnmatch.translate(name).replace("\\\\", "\\")
            query["name"] = {"$regex": mongo_regex}

        if locked:
            query["lock_id"] = {"$ne": None}

        return query

    def get_jobs_info_query(self, query: dict = None, **kwargs) -> list[JobInfo]:
        """
        Get a list of JobInfo based on a generic query.

        Parameters
        ----------
        query
            The query to be performed.
        kwargs
            arguments passed to MongoDB find().

        Returns
        -------
        list
            A list of JobInfo matching the criteria.
        """
        data = self.jobs.find(query, projection=projection_job_info, **kwargs)

        jobs_data = []
        for d in data:
            jobs_data.append(JobInfo.from_query_output(d))

        return jobs_data

    def get_jobs_info(
        self,
        job_ids: tuple[str, int] | list[tuple[str, int]] | None = None,
        db_ids: int | list[int] | None = None,
        flow_ids: str | list[str] | None = None,
        state: JobState | None = None,
        start_date: datetime | None = None,
        end_date: datetime | None = None,
        name: str | None = None,
        metadata: dict | None = None,
        locked: bool = False,
        sort: list[tuple] | None = None,
        limit: int = 0,
    ) -> list[JobInfo]:
        """
        Query for Jobs based on standard parameters and return a list of JobInfo.

        Parameters
        ----------
        job_ids
            One or more tuples, each containing the (uuid, index) pair of the
            Jobs to retrieve.
        db_ids
            One or more db_ids of the Jobs to retrieve.
        flow_ids
            One or more Flow uuids to which the Jobs to retrieve belong.
        state
            The state of the Jobs.
        locked
            If True only locked Jobs will be selected.
        start_date
            Filter Jobs that were updated_on after this date.
            Should be in the machine local time zone. It will be converted to UTC.
        end_date
            Filter Jobs that were updated_on before this date.
            Should be in the machine local time zone. It will be converted to UTC.
        name
            Pattern matching the name of Job. Default is an exact match, but all
            conventions from python fnmatch can be used (e.g. *test*)
        metadata
            A dictionary of the values of the metadata to match. Should be an
            exact match for all the values provided.
        sort
            A list of (key, direction) pairs specifying the sort order for this
            query. Follows pymongo conventions.
        limit
            Maximum number of entries to retrieve. 0 means no limit.

        Returns
        -------
        list
            A list of JobInfo objects for the Jobs matching the criteria.
        """
        query = self._build_query_job(
            job_ids=job_ids,
            db_ids=db_ids,
            flow_ids=flow_ids,
            state=state,
            locked=locked,
            start_date=start_date,
            end_date=end_date,
            name=name,
            metadata=metadata,
        )
        return self.get_jobs_info_query(query=query, sort=sort, limit=limit)

    def get_jobs_doc_query(self, query: dict = None, **kwargs) -> list[JobDoc]:
        """
        Query for Jobs based on a generic filter and return a list of JobDoc.

        Parameters
        ----------
        query
            A dictionary representing the filter.
        kwargs
            All arguments passed to pymongo's Collection.find() method.
        Returns
        -------
        list
            A list of JobDoc objects for the Jobs matching the criteria.
        """
        data = self.jobs.find(query, **kwargs)

        jobs_data = []
        for d in data:
            jobs_data.append(JobDoc.model_validate(d))

        return jobs_data

    def get_jobs_doc(
        self,
        job_ids: tuple[str, int] | list[tuple[str, int]] | None = None,
        db_ids: int | list[int] | None = None,
        flow_ids: str | list[str] | None = None,
        state: JobState | None = None,
        start_date: datetime | None = None,
        end_date: datetime | None = None,
        name: str | None = None,
        metadata: dict | None = None,
        locked: bool = False,
        sort: list[tuple] | None = None,
        limit: int = 0,
    ) -> list[JobDoc]:
        """
        Query for Jobs based on standard parameters and return a list of JobDoc.

        Parameters
        ----------
        job_ids
            One or more tuples, each containing the (uuid, index) pair of the
            Jobs to retrieve.
        db_ids
            One or more db_ids of the Jobs to retrieve.
        flow_ids
            One or more Flow uuids to which the Jobs to retrieve belong.
        state
            The state of the Jobs.
        locked
            If True only locked Jobs will be selected.
        start_date
            Filter Jobs that were updated_on after this date.
            Should be in the machine local time zone. It will be converted to UTC.
        end_date
            Filter Jobs that were updated_on before this date.
            Should be in the machine local time zone. It will be converted to UTC.
        name
            Pattern matching the name of Job. Default is an exact match, but all
            conventions from python fnmatch can be used (e.g. *test*)
        metadata
            A dictionary of the values of the metadata to match. Should be an
            exact match for all the values provided.
        sort
            A list of (key, direction) pairs specifying the sort order for this
            query. Follows pymongo conventions.
        limit
            Maximum number of entries to retrieve. 0 means no limit.

        Returns
        -------
        list
            A list of JobDoc objects for the Jobs matching the criteria.
        """
        query = self._build_query_job(
            job_ids=job_ids,
            db_ids=db_ids,
            flow_ids=flow_ids,
            state=state,
            locked=locked,
            start_date=start_date,
            end_date=end_date,
            name=name,
            metadata=metadata,
        )
        return self.get_jobs_doc_query(query=query, sort=sort, limit=limit)

    @staticmethod
    def generate_job_id_query(
        db_id: int | None = None,
        job_id: str | None = None,
        job_index: int | None = None,
    ) -> tuple[dict, list | None]:
        """
        Generate a query for a single Job based on db_id or uuid+index.
        Only one among db_id and job_id should be defined.

        Parameters
        ----------
        db_id
            The db_id of the Job.
        job_id
            The uuid of the Job.
        job_index
            The index of the Job. If None the Job the sorting will be
            added to get the highest index.
        Returns
        -------
        dict, list
            A dict and an optional list to be used as query and sort,
            respectively, in a query for a single Job.
        """
        query: dict = {}
        sort: list | None = None

        if (job_id is None) == (db_id is None):
            raise ValueError(
                "One and only one among job_id and db_id should be defined"
            )

        if db_id:
            query["db_id"] = db_id
        if job_id:
            query["uuid"] = job_id
            if job_index is None:
                # note: this format is suitable for collection.find(sort=.),
                # but not for $sort in an aggregation.
                sort = [["index", pymongo.DESCENDING]]
            else:
                query["index"] = job_index
        if not query:
            raise ValueError("At least one among db_id and job_id should be specified")
        return query, sort

    def get_job_info(
        self,
        job_id: str | None = None,
        db_id: int | None = None,
        job_index: int | None = None,
    ) -> JobInfo | None:
        """
        Get the JobInfo for a single Job based on db_id or uuid+index.
        Only one among db_id and job_id should be defined.

        Parameters
        ----------
        db_id
            The db_id of the Job.
        job_id
            The uuid of the Job.
        job_index
            The index of the Job. If None the Job with the largest index
            will be selected.

        Returns
        -------
        JobInfo
            A JobInfo, or None if no Job matches the criteria.
        """
        query, sort = self.generate_job_id_query(db_id, job_id, job_index)

        data = list(
            self.jobs.find(query, projection=projection_job_info, sort=sort, limit=1)
        )
        if not data:
            return None

        return JobInfo.from_query_output(data[0])

    def _many_jobs_action(
        self,
        method: Callable,
        action_description: str,
        job_ids: tuple[str, int] | list[tuple[str, int]] | None = None,
        db_ids: int | list[int] | None = None,
        flow_ids: str | list[str] | None = None,
        state: JobState | None = None,
        start_date: datetime | None = None,
        end_date: datetime | None = None,
        name: str | None = None,
        metadata: dict | None = None,
        raise_on_error: bool = True,
        **method_kwargs,
    ) -> list[int]:
        """
        Helper method to query Jobs based on criteria and sequentially apply an
        action on all those retrieved.

        Used to provide a common interface between all the methods that
        should be applied on a list of jobs sequentially.

        Parameters
        ----------
        method
            The function that should be applied on a single Job.
        action_description
            A description of the action being performed. For logging purposes.
        job_ids
            One or more tuples, each containing the (uuid, index) pair of the
            Jobs to retrieve.
        db_ids
            One or more db_ids of the Jobs to retrieve.
        flow_ids
            One or more Flow uuids to which the Jobs to retrieve belong.
        state
            The state of the Jobs.
        locked
            If True only locked Jobs will be selected.
        start_date
            Filter Jobs that were updated_on after this date.
            Should be in the machine local time zone. It will be converted to UTC.
        end_date
            Filter Jobs that were updated_on before this date.
            Should be in the machine local time zone. It will be converted to UTC.
        name
            Pattern matching the name of Job. Default is an exact match, but all
            conventions from python fnmatch can be used (e.g. *test*)
        metadata
            A dictionary of the values of the metadata to match. Should be an
            exact match for all the values provided.
        raise_on_error
            If True raise in case of error on one job error and stop the loop.
            Otherwise, just log the error and proceed.
        method_kwargs
            Kwargs passed to the method called on each Job
        Returns
        -------
        list
            List of db_ids of the updated Jobs.
        """
        query = self._build_query_job(
            job_ids=job_ids,
            db_ids=db_ids,
            flow_ids=flow_ids,
            state=state,
            start_date=start_date,
            end_date=end_date,
            name=name,
            metadata=metadata,
        )
        result = self.jobs.find(query, projection=["db_id"])

        queried_dbs_ids = [r["db_id"] for r in result]

        updated_ids = set()
        for db_id in queried_dbs_ids:
            try:
                job_updated_ids = method(db_id=db_id, **method_kwargs)
                if job_updated_ids:
                    updated_ids.update(job_updated_ids)
            except Exception:
                if raise_on_error:
                    raise
                logger.error(
                    f"Error while {action_description} for job {db_id}", exc_info=True
                )

        return list(updated_ids)

    def rerun_jobs(
        self,
        job_ids: tuple[str, int] | list[tuple[str, int]] | None = None,
        db_ids: int | list[int] | None = None,
        flow_ids: str | list[str] | None = None,
        state: JobState | None = None,
        start_date: datetime | None = None,
        end_date: datetime | None = None,
        name: str | None = None,
        metadata: dict | None = None,
        raise_on_error: bool = True,
        force: bool = False,
        wait: int | None = None,
        break_lock: bool = False,
    ) -> list[int]:
        """
        Rerun a list of selected Jobs, i.e. bring their state back to READY.
        See the docs of `rerun_job` for more details.

        Parameters
        ----------
        job_ids
            One or more tuples, each containing the (uuid, index) pair of the
            Jobs to retrieve.
        db_ids
            One or more db_ids of the Jobs to retrieve.
        flow_ids
            One or more Flow uuids to which the Jobs to retrieve belong.
        state
            The state of the Jobs.
        start_date
            Filter Jobs that were updated_on after this date.
            Should be in the machine local time zone. It will be converted to UTC.
        end_date
            Filter Jobs that were updated_on before this date.
            Should be in the machine local time zone. It will be converted to UTC.
        name
            Pattern matching the name of Job. Default is an exact match, but all
            conventions from python fnmatch can be used (e.g. *test*)
        metadata
            A dictionary of the values of the metadata to match. Should be an
            exact match for all the values provided.
        raise_on_error
            If True raise in case of error on one job error and stop the loop.
            Otherwise, just log the error and proceed.
        force
            Bypass the limitation that only failed Jobs can be rerun.
        wait
            In case the Flow or Jobs that need to be updated are locked,
            wait this time (in seconds) for the lock to be released.
            Raise an error if lock is not released.
        break_lock
            Forcibly break the lock on locked documents. Use with care and
            verify that the lock has been set by a process that is not running
            anymore. Doing otherwise will likely lead to inconsistencies in the DB.

        Returns
        -------
        list
            List of db_ids of the updated Jobs.
        """
        return self._many_jobs_action(
            method=self.rerun_job,
            action_description="rerunning",
            job_ids=job_ids,
            db_ids=db_ids,
            flow_ids=flow_ids,
            state=state,
            start_date=start_date,
            end_date=end_date,
            name=name,
            metadata=metadata,
            raise_on_error=raise_on_error,
            force=force,
            wait=wait,
            break_lock=break_lock,
        )

    def rerun_job(
        self,
        job_id: str | None = None,
        db_id: int | None = None,
        job_index: int | None = None,
        force: bool = False,
        wait: int | None = None,
        break_lock: bool = False,
    ) -> list[int]:
        """
        Rerun a single Job, i.e. bring its state back to READY.
        Selected by db_id or uuid+index. Only one among db_id
        and job_id should be defined.

        By default, only Jobs in one of the running states (CHECKED_OUT,
        UPLOADED, ...), in the REMOTE_ERROR state or FAILED with
        children in the READY or WAITING state can be rerun.
        This should guarantee that no unexpected inconsistencies due to
        dynamic Jobs generation should appear. This limitation can be bypassed
        with the `force` option.
        In any case, no Job with children with index > 1 can be rerun, as there
        is no sensible way of handling it.

        Rerunning a Job in a REMOTE_ERROR or on an intermediate STATE also
        results in a reset of the remote attempts and errors.
        When rerunning a Job in a SUBMITTED or RUNNING state the system also
        tries to cancel the process in the worker.
        Rerunning a FAILED Job also lead to change of state in its children.
        The full list of modified Jobs is returned.

        Parameters
        ----------
        db_id
            The db_id of the Job.
        job_id
            The uuid of the Job.
        job_index
            The index of the Job. If None: the Job with the highest index.
        force
            Bypass the limitation that only Jobs in a certain state can be rerun.
        wait
            In case the Flow or Jobs that need to be updated are locked,
            wait this time (in seconds) for the lock to be released.
            Raise an error if lock is not released.
        break_lock
            Forcibly break the lock on locked documents. Use with care and
            verify that the lock has been set by a process that is not running
            anymore. Doing otherwise will likely lead to inconsistencies in the DB.

        Returns
        -------
        list
            List of db_ids of the updated Jobs.
        """
        lock_filter, sort = self.generate_job_id_query(db_id, job_id, job_index)
        sleep = None
        if wait:
            sleep = 10

        modified_jobs: list[int] = []
        # the job to rerun is the last to be released since this prevents
        # a checkout of the job while the flow is still locked
        with self.lock_job(
            filter=lock_filter,
            break_lock=break_lock,
            sort=sort,
            projection=["uuid", "index", "db_id", "state"],
            sleep=sleep,
            max_wait=wait,
            get_locked_doc=True,
        ) as job_lock:
            job_doc_dict = job_lock.locked_document
            if not job_doc_dict:
                if job_lock.unavailable_document:
                    raise JobLockedError.from_job_doc(job_lock.unavailable_document)
                raise ValueError(f"No Job document matching criteria {lock_filter}")
            job_state = JobState(job_doc_dict["state"])

            if job_state in [JobState.READY]:
                raise ValueError("The Job is in the READY state. No need to rerun.")
            elif job_state in RESETTABLE_STATES:
                # if in one of the resettable states no need to lock the flow or
                # update children.
                doc_update = self._reset_remote(job_doc_dict)
                modified_jobs = []
            elif (
                job_state not in [JobState.FAILED, JobState.REMOTE_ERROR] and not force
            ):
                raise ValueError(
                    f"Job in state {job_doc_dict['state']} cannot be rerun. "
                    "Use the 'force' option to override this check."
                )
            else:
                # full restart required
                doc_update, modified_jobs = self._full_rerun(
                    job_doc_dict,
                    sleep=sleep,
                    wait=wait,
                    break_lock=break_lock,
                    force=force,
                )

            modified_jobs.append(job_doc_dict["db_id"])

            set_doc = {"$set": doc_update}
            job_lock.update_on_release = set_doc

        return modified_jobs

    def _full_rerun(
        self,
        doc: dict,
        sleep: int | None = None,
        wait: int | None = None,
        break_lock: bool = False,
        force: bool = False,
    ) -> tuple[dict, list[int]]:
        """
        Perform the full rerun of Job, in case a Job is FAILED or in one of the
        usually not admissible states. This requires actions on the original
        Job's children and will need to acquire the lock on all of them as well
        as on the Flow.

        Parameters
        ----------
        doc
            The dict of the JobDoc associated to the Job to rerun.
            Just the "uuid", "index", "db_id", "state" values are required.
        sleep
            Amounts of seconds to wait between checks that the lock has been released.
        wait
            In case the Flow or Jobs that need to be updated are locked,
            wait this time (in seconds) for the lock to be released.
            Raise an error if lock is not released.
        break_lock
            Forcibly break the lock on locked documents.
        force
            Bypass the limitation that only Jobs in a certain state can be rerun.
        Returns
        -------
        dict, list
            Updates to be set on the rerun Job upon lock release and the list
            of db_ids of the modified Jobs.
        """
        job_id = doc["uuid"]
        job_index = doc["index"]
        modified_jobs = []

        flow_filter = {"jobs": job_id}
        with self.lock_flow(
            filter=flow_filter,
            sleep=sleep,
            max_wait=wait,
            get_locked_doc=True,
            break_lock=break_lock,
        ) as flow_lock:
            if not flow_lock.locked_document:
                if flow_lock.unavailable_document:
                    raise FlowLockedError.from_flow_doc(flow_lock.unavailable_document)
                raise ValueError(f"No Flow document matching criteria {flow_filter}")

            flow_doc = FlowDoc.model_validate(flow_lock.locked_document)

            # only the job with the largest index currently present in the db
            # can be rerun to avoid inconsistencies. (rerunning a smaller index
            # would still leave the job with larger indexes in the DB with no
            # clear way of how to deal with them)
            if max(flow_doc.ids_mapping[job_id]) > job_index:
                raise ValueError(
                    f"Job {job_id} is not the highest index ({job_index}). "
                    "Rerunning it will lead to inconsistencies and is not allowed."
                )

            # check that the all the children only those with the largest index
            # in the flow are present.
            # If that is the case the rerun would lead to inconsistencies.
            # If only the last one is among the children it is acceptable
            # to rerun, but in case of a child with lower index a dynamical
            # action that cannot be reverted has been already applied.
            # Do not allow this even if force==True.
            # if not force, only the first level children need to be checked
            if not force:
                descendants = flow_doc.children.get(job_id, [])
            else:
                descendants = flow_doc.descendants(job_id)
            for dep_id, dep_index in descendants:
                if max(flow_doc.ids_mapping[dep_id]) > dep_index:
                    raise ValueError(
                        f"Job {job_id} has a child job ({dep_id}) which is not the last index ({dep_index}. "
                        "Rerunning the Job will lead to inconsistencies and is not allowed."
                    )

            # TODO should STOPPED be acceptable?
            acceptable_child_states = [
                JobState.READY.value,
                JobState.WAITING.value,
                JobState.PAUSED.value,
            ]
            # Update the state of the descendants
            with ExitStack() as stack:
                # first acquire the lock on all the descendants and
                # check their state if needed. Break immediately if
                # the lock cannot be acquired on one of the children
                # or if the states do not satisfy the requirements
                children_locks = []
                for dep_id, dep_index in descendants:
                    # TODO consider using the db_id for the query. may be faster?
                    child_lock = stack.enter_context(
                        self.lock_job(
                            filter={"uuid": dep_id, "index": dep_index},
                            break_lock=break_lock,
                            projection=["uuid", "index", "db_id", "state"],
                            sleep=sleep,
                            max_wait=wait,
                            get_locked_doc=True,
                        )
                    )
                    child_doc_dict = child_lock.locked_document
                    if not child_doc_dict:
                        if child_lock.unavailable_document:
                            raise JobLockedError.from_job_doc(
                                child_lock.unavailable_document,
                                f"The parent Job with uuid {job_id} cannot be rerun",
                            )
                        raise ValueError(
                            f"The child of Job {job_id} to rerun with uuid {dep_id} and index {dep_index} could not be found in the database"
                        )

                    # check that the children have not been started yet.
                    # the only case being if some children allow failed parents.
                    # Put a lock on each of the children, so that if they are READY
                    # they will not be checked out
                    if (
                        not force
                        and child_doc_dict["state"] not in acceptable_child_states
                    ):
                        msg = (
                            f"The child of Job {job_id} to rerun with uuid {dep_id} and "
                            f"index {dep_index} has state {child_doc_dict['state']} which "
                            "is not acceptable. Use the 'force' option to override this check."
                        )
                        raise ValueError(msg)
                    children_locks.append(child_lock)

                # Here all the descendants are locked and could be set to WAITING.
                # Set the new state for all of them.
                for child_lock in children_locks:
                    if child_lock.locked_document["state"] != JobState.WAITING.value:
                        modified_jobs.append(child_lock.locked_document["db_id"])
                    child_doc_update = get_reset_job_base_dict()
                    child_doc_update["state"] = JobState.WAITING.value
                    child_lock.update_on_release = {"$set": child_doc_update}

            # if everything is fine here, update the state of the flow
            # before releasing its lock and set the update for the original job
            # pass explicitly the new state of the job, since it is not updated
            # in the DB. The Job is the last lock to be released.
            updated_states = {job_id: {job_index: JobState.READY}}
            self.update_flow_state(
                flow_uuid=flow_doc.uuid, updated_states=updated_states
            )

            job_doc_update = get_reset_job_base_dict()
            job_doc_update["state"] = JobState.READY.value

        return job_doc_update, modified_jobs

    def _reset_remote(self, doc: dict) -> dict:
        """
        Simple reset of a Job in a running state or REMOTE_ERROR.
        Does not require additional locking on the Flow or other Jobs.

        Parameters
        ----------
        doc
            The dict of the JobDoc associated to the Job to rerun.
            Just the "uuid", "index", "state" values are required.

        Returns
        -------
        dict
            Updates to be set on the Job upon lock release.
        """
        if doc["state"] in [JobState.SUBMITTED.value, JobState.RUNNING.value]:
            # try cancelling the job submitted to the remote queue
            try:
                self._cancel_queue_process(doc)
            except Exception:
                logger.warning(
                    f"Failed cancelling the process for Job {doc['uuid']} {doc['index']}",
                    exc_info=True,
                )

        job_doc_update = get_reset_job_base_dict()
        job_doc_update["state"] = JobState.CHECKED_OUT.value

        return job_doc_update

    def _set_job_properties(
        self,
        values: dict,
        db_id: int | None = None,
        job_id: str | None = None,
        job_index: int | None = None,
        wait: int | None = None,
        break_lock: bool = False,
        acceptable_states: list[JobState] | None = None,
    ) -> list[int]:
        """
        Helper to set multiple values in a JobDoc while locking the Job.
        Selected by db_id or uuid+index. Only one among db_id
        and job_id should be defined.

        Parameters
        ----------
        values
            Dictionary with the values to be set. Will be passed to a pymongo
            `find_one_and_update` method.
        db_id
            The db_id of the Job.
        job_id
            The uuid of the Job.
        job_index
            The index of the Job. If None the Job with the largest index
            will be selected.
        wait
            In case the Flow or Jobs that need to be updated are locked,
            wait this time (in seconds) for the lock to be released.
            Raise an error if lock is not released.
        break_lock
            Forcibly break the lock on locked documents.
        acceptable_states
            List of JobState for which the Job values can be changed.
            If None all states are acceptable.
        Returns
        -------
        list
            List of db_ids of updated Jobs. Could be an empty list or a list
            with a single element.
        """
        sleep = None
        if wait:
            sleep = 10
        lock_filter, sort = self.generate_job_id_query(db_id, job_id, job_index)
        projection = ["db_id", "uuid", "index", "state"]
        with self.lock_job(
            filter=lock_filter,
            break_lock=break_lock,
            sort=sort,
            sleep=sleep,
            max_wait=wait,
            projection=projection,
        ) as lock:
            doc = lock.locked_document
            if doc:
                if (
                    acceptable_states
                    and JobState(doc["state"]) not in acceptable_states
                ):
                    raise ValueError(
                        f"Job in state {doc['state']}. The action cannot be performed"
                    )
                values = dict(values)
                # values["updated_on"] = datetime.utcnow()
                lock.update_on_release = {"$set": values}
                return [doc["db_id"]]

        return []

    def set_job_state(
        self,
        state: JobState,
        job_id: str | None = None,
        db_id: int | None = None,
        job_index: int | None = None,
        wait: int | None = None,
        break_lock: bool = False,
    ) -> list[int]:
        """
        Set the state of a Job to an arbitrary JobState.
        Selected by db_id or uuid+index. Only one among db_id
        and job_id should be defined.

        No check is performed! Any job can be set to any state.
        Only for advanced users or for debugging purposes.

        Parameters
        ----------
        db_id
            The db_id of the Job.
        job_id
            The uuid of the Job.
        job_index
            The index of the Job. If None the Job with the largest index
            will be selected.
        wait
            In case the Flow or Jobs that need to be updated are locked,
            wait this time (in seconds) for the lock to be released.
            Raise an error if lock is not released.
        break_lock
            Forcibly break the lock on locked documents.
        Returns
        -------
        list
            List of db_ids of updated Jobs. Could be an empty list or a list
            with a single element.
        """
        values = {
            "state": state.value,
            "remote.step_attempts": 0,
            "remote.retry_time_limit": None,
            "previous_state": None,
            "remote.queue_state": None,
            "remote.error": None,
            "error": None,
        }
        return self._set_job_properties(
            values=values,
            job_id=job_id,
            db_id=db_id,
            job_index=job_index,
            wait=wait,
            break_lock=break_lock,
        )

    def retry_jobs(
        self,
        job_ids: tuple[str, int] | list[tuple[str, int]] | None = None,
        db_ids: int | list[int] | None = None,
        flow_ids: str | list[str] | None = None,
        state: JobState | None = None,
        start_date: datetime | None = None,
        end_date: datetime | None = None,
        name: str | None = None,
        metadata: dict | None = None,
        raise_on_error: bool = True,
        wait: int | None = None,
        break_lock: bool = False,
    ) -> list[int]:
        """
        Retry selected Jobs, i.e. bring them back to its previous state if REMOTE_ERROR,
        or reset the remote attempts and time of retry if in another running state.

        Parameters
        ----------
        job_ids
            One or more tuples, each containing the (uuid, index) pair of the
            Jobs to retrieve.
        db_ids
            One or more db_ids of the Jobs to retrieve.
        flow_ids
            One or more Flow uuids to which the Jobs to retrieve belong.
        state
            The state of the Jobs.
        start_date
            Filter Jobs that were updated_on after this date.
            Should be in the machine local time zone. It will be converted to UTC.
        end_date
            Filter Jobs that were updated_on before this date.
            Should be in the machine local time zone. It will be converted to UTC.
        name
            Pattern matching the name of Job. Default is an exact match, but all
            conventions from python fnmatch can be used (e.g. *test*)
        metadata
            A dictionary of the values of the metadata to match. Should be an
            exact match for all the values provided.
        raise_on_error
            If True raise in case of error on one job error and stop the loop.
            Otherwise, just log the error and proceed.
        wait
            In case the Flow or Jobs that need to be updated are locked,
            wait this time (in seconds) for the lock to be released.
            Raise an error if lock is not released.
        break_lock
            Forcibly break the lock on locked documents. Use with care and
            verify that the lock has been set by a process that is not running
            anymore. Doing otherwise will likely lead to inconsistencies in the DB.

        Returns
        -------
        list
            List of db_ids of the updated Jobs.
        """
        return self._many_jobs_action(
            method=self.retry_job,
            action_description="rerunning",
            job_ids=job_ids,
            db_ids=db_ids,
            flow_ids=flow_ids,
            state=state,
            start_date=start_date,
            end_date=end_date,
            name=name,
            metadata=metadata,
            raise_on_error=raise_on_error,
            wait=wait,
            break_lock=break_lock,
        )

    def retry_job(
        self,
        job_id: str | None = None,
        db_id: int | None = None,
        job_index: int | None = None,
        wait: int | None = None,
        break_lock: bool = False,
    ) -> list[int]:
        """
        Retry a single Job, i.e. bring it back to its previous state if REMOTE_ERROR,
        or reset the remote attempts and time of retry if in another running state.
        Jobs in other states cannot be retried.
        The Job is selected by db_id or uuid+index. Only one among db_id
        and job_id should be defined.

        Only locking of the retried Job is required.

        Parameters
        ----------
        db_id
            The db_id of the Job.
        job_id
            The uuid of the Job.
        job_index
            The index of the Job. If None: the Job with the highest index.
        wait
            In case the Flow or Jobs that need to be updated are locked,
            wait this time (in seconds) for the lock to be released.
            Raise an error if lock is not released.
        break_lock
            Forcibly break the lock on locked documents. Use with care and
            verify that the lock has been set by a process that is not running
            anymore. Doing otherwise will likely lead to inconsistencies in the DB.

        Returns
        -------
        list
            List containing the db_id of the updated Job.
        """
        lock_filter, sort = self.generate_job_id_query(db_id, job_id, job_index)
        sleep = None
        if wait:
            sleep = 10

        with self.lock_job(
            filter=lock_filter,
            sort=sort,
            get_locked_doc=True,
            sleep=sleep,
            max_wait=wait,
            break_lock=break_lock,
        ) as lock:
            doc = lock.locked_document
            if not doc:
                if lock.unavailable_document:
                    raise JobLockedError(
                        f"The Job matching criteria {lock_filter} is locked."
                    )
                raise ValueError(f"No Job matching criteria {lock_filter}")
            state = JobState(doc["state"])
            if state == JobState.REMOTE_ERROR:
                previous_state = doc["previous_state"]
                try:
                    JobState(previous_state)
                except ValueError:
                    raise ValueError(
                        f"The registered previous state: {previous_state} is not a valid state"
                    )
                set_dict = get_reset_job_base_dict()
                set_dict["state"] = previous_state

                lock.update_on_release = {"$set": set_dict}
            elif state in RUNNING_STATES:
                set_dict = {
                    "remote.step_attempts": 0,
                    "remote.retry_time_limit": None,
                    "remote.error": None,
                }
                lock.update_on_release = {"$set": set_dict}
            else:
                raise ValueError(f"Job in state {state.value} cannot be retried.")
            return [doc["db_id"]]

    def pause_jobs(
        self,
        job_ids: tuple[str, int] | list[tuple[str, int]] | None = None,
        db_ids: int | list[int] | None = None,
        flow_ids: str | list[str] | None = None,
        state: JobState | None = None,
        start_date: datetime | None = None,
        end_date: datetime | None = None,
        name: str | None = None,
        metadata: dict | None = None,
        raise_on_error: bool = True,
        wait: int | None = None,
    ) -> list[int]:
        """
        Pause selected Jobs. Only READY and WAITING Jobs can be paused.
        The action is reversible.

        Parameters
        ----------
        job_ids
            One or more tuples, each containing the (uuid, index) pair of the
            Jobs to retrieve.
        db_ids
            One or more db_ids of the Jobs to retrieve.
        flow_ids
            One or more Flow uuids to which the Jobs to retrieve belong.
        state
            The state of the Jobs.
        start_date
            Filter Jobs that were updated_on after this date.
            Should be in the machine local time zone. It will be converted to UTC.
        end_date
            Filter Jobs that were updated_on before this date.
            Should be in the machine local time zone. It will be converted to UTC.
        name
            Pattern matching the name of Job. Default is an exact match, but all
            conventions from python fnmatch can be used (e.g. *test*)
        metadata
            A dictionary of the values of the metadata to match. Should be an
            exact match for all the values provided.
        raise_on_error
            If True raise in case of error on one job error and stop the loop.
            Otherwise, just log the error and proceed.
        wait
            In case the Flow or Jobs that need to be updated are locked,
            wait this time (in seconds) for the lock to be released.
            Raise an error if lock is not released.

        Returns
        -------
        list
            List of db_ids of the updated Jobs.
        """
        return self._many_jobs_action(
            method=self.pause_job,
            action_description="pausing",
            job_ids=job_ids,
            db_ids=db_ids,
            flow_ids=flow_ids,
            state=state,
            start_date=start_date,
            end_date=end_date,
            name=name,
            metadata=metadata,
            raise_on_error=raise_on_error,
            wait=wait,
        )

    def cancel_jobs(
        self,
        job_ids: tuple[str, int] | list[tuple[str, int]] | None = None,
        db_ids: int | list[int] | None = None,
        flow_ids: str | list[str] | None = None,
        state: JobState | None = None,
        start_date: datetime | None = None,
        end_date: datetime | None = None,
        name: str | None = None,
        metadata: dict | None = None,
        raise_on_error: bool = True,
        wait: int | None = None,
        break_lock: bool = False,
    ) -> list[int]:
        """
        Cancel selected Jobs. Only Jobs in the READY and all the running states
        can be cancelled.
        The action is not reversible.

        Parameters
        ----------
        job_ids
            One or more tuples, each containing the (uuid, index) pair of the
            Jobs to retrieve.
        db_ids
            One or more db_ids of the Jobs to retrieve.
        flow_ids
            One or more Flow uuids to which the Jobs to retrieve belong.
        state
            The state of the Jobs.
        start_date
            Filter Jobs that were updated_on after this date.
            Should be in the machine local time zone. It will be converted to UTC.
        end_date
            Filter Jobs that were updated_on before this date.
            Should be in the machine local time zone. It will be converted to UTC.
        name
            Pattern matching the name of Job. Default is an exact match, but all
            conventions from python fnmatch can be used (e.g. *test*)
        metadata
            A dictionary of the values of the metadata to match. Should be an
            exact match for all the values provided.
        raise_on_error
            If True raise in case of error on one job error and stop the loop.
            Otherwise, just log the error and proceed.
        wait
            In case the Flow or Jobs that need to be updated are locked,
            wait this time (in seconds) for the lock to be released.
            Raise an error if lock is not released.
        break_lock
            Forcibly break the lock on locked documents. Use with care and
            verify that the lock has been set by a process that is not running
            anymore. Doing otherwise will likely lead to inconsistencies in the DB.

        Returns
        -------
        list
            List of db_ids of the updated Jobs.
        """
        return self._many_jobs_action(
            method=self.cancel_job,
            action_description="cancelling",
            job_ids=job_ids,
            db_ids=db_ids,
            flow_ids=flow_ids,
            state=state,
            start_date=start_date,
            end_date=end_date,
            name=name,
            metadata=metadata,
            raise_on_error=raise_on_error,
            wait=wait,
            break_lock=break_lock,
        )

    def cancel_job(
        self,
        job_id: str | None = None,
        db_id: int | None = None,
        job_index: int | None = None,
        wait: int | None = None,
        break_lock: bool = False,
    ) -> list[int]:
        """
        Cancel a single Job. Only Jobs in the READY and all the running states
        can be cancelled.
        Selected by db_id or uuid+index. Only one among db_id
        and job_id should be defined.
        The action is not reversible.

        Parameters
        ----------
        db_id
            The db_id of the Job.
        job_id
            The uuid of the Job.
        job_index
            The index of the Job. If None: the Job with the highest index.
        wait
            In case the Flow or Jobs that need to be updated are locked,
            wait this time (in seconds) for the lock to be released.
            Raise an error if lock is not released.
        break_lock
            Forcibly break the lock on locked documents. Use with care and
            verify that the lock has been set by a process that is not running
            anymore. Doing otherwise will likely lead to inconsistencies in the DB.

        Returns
        -------
        list
            List of db_ids of the updated Jobs.
        """
        job_lock_kwargs = dict(
            projection=["uuid", "index", "db_id", "state", "remote", "worker"]
        )
        flow_lock_kwargs = dict(projection=["uuid"])
        with self.lock_job_flow(
            acceptable_states=[JobState.READY] + RUNNING_STATES,
            job_id=job_id,
            db_id=db_id,
            job_index=job_index,
            wait=wait,
            break_lock=break_lock,
            job_lock_kwargs=job_lock_kwargs,
            flow_lock_kwargs=flow_lock_kwargs,
        ) as (job_lock, flow_lock):
            job_doc = job_lock.locked_document
            job_state = JobState(job_doc["state"])
            if job_state in [JobState.SUBMITTED.value, JobState.RUNNING.value]:
                # try cancelling the job submitted to the remote queue
                try:
                    self._cancel_queue_process(job_doc)
                except Exception:
                    logger.warning(
                        f"Failed cancelling the process for Job {job_doc['uuid']} {job_doc['index']}",
                        exc_info=True,
                    )
            updated_states = {job_id: {job_index: JobState.CANCELLED}}
            self.update_flow_state(
                flow_uuid=flow_lock.locked_document["uuid"],
                updated_states=updated_states,
            )
            job_lock.update_on_release = {"$set": {"state": JobState.CANCELLED.value}}
            return [job_lock.locked_document["db_id"]]

    def pause_job(
        self,
        job_id: str | None = None,
        db_id: int | None = None,
        job_index: int | None = None,
        wait: int | None = None,
    ) -> list[int]:
        """
        Pause a single Job. Only READY and WAITING Jobs can be paused.
        Selected by db_id or uuid+index. Only one among db_id
        and job_id should be defined.
        The action is reversible.

        Parameters
        ----------
        db_id
            The db_id of the Job.
        job_id
            The uuid of the Job.
        job_index
            The index of the Job. If None: the Job with the highest index.
        wait
            In case the Flow or Jobs that need to be updated are locked,
            wait this time (in seconds) for the lock to be released.
            Raise an error if lock is not released.

        Returns
        -------
        list
            List of db_ids of the updated Jobs.
        """
        job_lock_kwargs = dict(projection=["uuid", "index", "db_id", "state"])
        flow_lock_kwargs = dict(projection=["uuid"])
        with self.lock_job_flow(
            acceptable_states=PAUSABLE_STATES,
            job_id=job_id,
            db_id=db_id,
            job_index=job_index,
            wait=wait,
            break_lock=False,
            job_lock_kwargs=job_lock_kwargs,
            flow_lock_kwargs=flow_lock_kwargs,
        ) as (job_lock, flow_lock):
            updated_states = {job_id: {job_index: JobState.PAUSED}}
            self.update_flow_state(
                flow_uuid=flow_lock.locked_document["uuid"],
                updated_states=updated_states,
            )
            job_lock.update_on_release = {"$set": {"state": JobState.PAUSED.value}}
            return [job_lock.locked_document["db_id"]]

    def play_jobs(
        self,
        job_ids: tuple[str, int] | list[tuple[str, int]] | None = None,
        db_ids: int | list[int] | None = None,
        flow_ids: str | list[str] | None = None,
        state: JobState | None = None,
        start_date: datetime | None = None,
        end_date: datetime | None = None,
        name: str | None = None,
        metadata: dict | None = None,
        raise_on_error: bool = True,
        wait: int | None = None,
        break_lock: bool = False,
    ) -> list[int]:
        """
        Restart selected Jobs that were previously paused.

        Parameters
        ----------
        job_ids
            One or more tuples, each containing the (uuid, index) pair of the
            Jobs to retrieve.
        db_ids
            One or more db_ids of the Jobs to retrieve.
        flow_ids
            One or more Flow uuids to which the Jobs to retrieve belong.
        state
            The state of the Jobs.
        start_date
            Filter Jobs that were updated_on after this date.
            Should be in the machine local time zone. It will be converted to UTC.
        end_date
            Filter Jobs that were updated_on before this date.
            Should be in the machine local time zone. It will be converted to UTC.
        name
            Pattern matching the name of Job. Default is an exact match, but all
            conventions from python fnmatch can be used (e.g. *test*)
        metadata
            A dictionary of the values of the metadata to match. Should be an
            exact match for all the values provided.
        raise_on_error
            If True raise in case of error on one job error and stop the loop.
            Otherwise, just log the error and proceed.
        wait
            In case the Flow or Jobs that need to be updated are locked,
            wait this time (in seconds) for the lock to be released.
            Raise an error if lock is not released.
        break_lock
            Forcibly break the lock on locked documents. Use with care and
            verify that the lock has been set by a process that is not running
            anymore. Doing otherwise will likely lead to inconsistencies in the DB.

        Returns
        -------
        list
            List of db_ids of the updated Jobs.
        """
        return self._many_jobs_action(
            method=self.play_job,
            action_description="playing",
            job_ids=job_ids,
            db_ids=db_ids,
            flow_ids=flow_ids,
            state=state,
            start_date=start_date,
            end_date=end_date,
            name=name,
            metadata=metadata,
            raise_on_error=raise_on_error,
            wait=wait,
            break_lock=break_lock,
        )

    def play_job(
        self,
        job_id: str | None = None,
        db_id: int | None = None,
        job_index: int | None = None,
        wait: int | None = None,
        break_lock: bool = False,
    ) -> list[int]:
        """
        Restart a single Jobs that was previously paused.
        Selected by db_id or uuid+index. Only one among db_id
        and job_id should be defined.

        Parameters
        ----------
        db_id
            The db_id of the Job.
        job_id
            The uuid of the Job.
        job_index
            The index of the Job. If None: the Job with the highest index.
        wait
            In case the Flow or Jobs that need to be updated are locked,
            wait this time (in seconds) for the lock to be released.
            Raise an error if lock is not released.
        break_lock
            Forcibly break the lock on locked documents. Use with care and
            verify that the lock has been set by a process that is not running
            anymore. Doing otherwise will likely lead to inconsistencies in the DB.

        Returns
        -------
        list
            List of db_ids of the updated Jobs.
        """
        job_lock_kwargs = dict(
            projection=["uuid", "index", "db_id", "state", "job.config", "parents"]
        )
        flow_lock_kwargs = dict(projection=["uuid"])
        with self.lock_job_flow(
            acceptable_states=[JobState.PAUSED],
            job_id=job_id,
            db_id=db_id,
            job_index=job_index,
            wait=wait,
            break_lock=break_lock,
            job_lock_kwargs=job_lock_kwargs,
            flow_lock_kwargs=flow_lock_kwargs,
        ) as (job_lock, flow_lock):
            job_doc = job_lock.locked_document
            on_missing = job_doc["job"]["config"]["on_missing_references"]
            allow_failed = on_missing != OnMissing.ERROR.value

            # in principle the lock on each of the parent jobs is not needed
            # since a parent Job cannot change to COMPLETED or FAILED while
            # the flow is locked
            for parent in self.jobs.find(
                {"uuid": {"$in": job_doc["parents"]}}, projection=["state"]
            ):
                parent_state = JobState(parent["state"])
                if parent_state != JobState.COMPLETED:
                    if parent_state == JobState.FAILED and allow_failed:
                        continue
                    final_state = JobState.WAITING
                    break
            else:
                final_state = JobState.READY

            updated_states = {job_id: {job_index: final_state}}
            self.update_flow_state(
                flow_uuid=flow_lock.locked_document["uuid"],
                updated_states=updated_states,
            )
            job_lock.update_on_release = {"$set": {"state": final_state.value}}
            return [job_lock.locked_document["db_id"]]

    def set_job_run_properties(
        self,
        worker: str | None = None,
        exec_config: str | ExecutionConfig | dict | None = None,
        resources: dict | QResources | None = None,
        update: bool = True,
        job_ids: tuple[str, int] | list[tuple[str, int]] | None = None,
        db_ids: int | list[int] | None = None,
        flow_ids: str | list[str] | None = None,
        state: JobState | None = None,
        start_date: datetime | None = None,
        end_date: datetime | None = None,
        name: str | None = None,
        metadata: dict | None = None,
        raise_on_error: bool = True,
    ) -> list[int]:
        """
        Set execution properties for selected Jobs:
        worker, exec_config and resources.

        Parameters
        ----------
        worker
            The name of the worker to set.
        exec_config
            The name of the exec_config to set or an explicit value of
            ExecutionConfig or dict.
        resources
            The resources to be set, either as a dict or a QResources instance.
        update
            If True, when setting exec_config and resources a passed dictionary
            will be used to update already existing values.
            If False it will replace the original values.
        job_ids
            One or more tuples, each containing the (uuid, index) pair of the
            Jobs to retrieve.
        db_ids
            One or more db_ids of the Jobs to retrieve.
        flow_ids
            One or more Flow uuids to which the Jobs to retrieve belong.
        state
            The state of the Jobs.
        start_date
            Filter Jobs that were updated_on after this date.
            Should be in the machine local time zone. It will be converted to UTC.
        end_date
            Filter Jobs that were updated_on before this date.
            Should be in the machine local time zone. It will be converted to UTC.
        name
            Pattern matching the name of Job. Default is an exact match, but all
            conventions from python fnmatch can be used (e.g. *test*)
        metadata
            A dictionary of the values of the metadata to match. Should be an
            exact match for all the values provided.
        raise_on_error
            If True raise in case of error on one job error and stop the loop.
            Otherwise, just log the error and proceed.

        Returns
        -------
        list
            List of db_ids of the updated Jobs.
        """
        set_dict = {}
        if worker:
            if worker not in self.project.workers:
                raise ValueError(f"worker {worker} is not present in the project")
            set_dict["worker"] = worker

        if exec_config:
            if (
                isinstance(exec_config, str)
                and exec_config not in self.project.exec_config
            ):
                raise ValueError(
                    f"exec_config {exec_config} is not present in the project"
                )
            elif isinstance(exec_config, ExecutionConfig):
                exec_config = exec_config.dict()

            if update and isinstance(exec_config, dict):
                for k, v in exec_config.items():
                    set_dict[f"exec_config.{k}"] = v
            else:
                set_dict["exec_config"] = exec_config

        if resources:
            if isinstance(resources, QResources):
                resources = resources.as_dict()
            if update:
                for k, v in resources.items():
                    set_dict[f"resources.{k}"] = v
            else:
                set_dict["resources"] = resources

        return self._many_jobs_action(
            method=self._set_job_properties,
            action_description="setting",
            job_ids=job_ids,
            db_ids=db_ids,
            flow_ids=flow_ids,
            state=state,
            start_date=start_date,
            end_date=end_date,
            name=name,
            metadata=metadata,
            raise_on_error=raise_on_error,
            values=set_dict,
            acceptable_states=[JobState.READY, JobState.WAITING],
        )

    def get_flow_job_aggreg(
        self,
        query: dict | None = None,
        projection: dict | None = None,
        sort: list[tuple] | None = None,
        limit: int = 0,
    ) -> list[dict]:
        """
        Retrieve data about Flows and all their Jobs through an aggregation.

        In the aggregation the list of Jobs are identified as `jobs_list`.

        Parameters
        ----------
        query
            A dictionary representing the filter.
        projection
            Projection of the fields passed to the aggregation.
        sort
            A list of (key, direction) pairs specifying the sort order for this
            query. Follows pymongo conventions.
        limit
            Maximum number of entries to retrieve. 0 means no limit.
        Returns
        -------
        list
            The list of dictionaries resulting from the query.
        """
        pipeline: list[dict] = [
            {
                "$lookup": {
                    "from": self.jobs_collection,
                    "localField": "jobs",
                    "foreignField": "uuid",
                    "as": "jobs_list",
                }
            }
        ]

        if query:
            pipeline.append({"$match": query})

        if projection:
            pipeline.append({"$project": projection})

        if sort:
            pipeline.append({"$sort": {k: v for (k, v) in sort}})

        if limit:
            pipeline.append({"$limit": limit})

        return list(self.flows.aggregate(pipeline))

    def get_flows_info(
        self,
        job_ids: str | list[str] | None = None,
        db_ids: int | list[int] | None = None,
        flow_ids: str | None = None,
        state: FlowState | None = None,
        start_date: datetime | None = None,
        end_date: datetime | None = None,
        name: str | None = None,
        sort: list[tuple] | None = None,
        limit: int = 0,
        full: bool = False,
    ) -> list[FlowInfo]:
        """
        Query for Flows based on standard parameters and return a list of JobFlows.

        Parameters
        ----------
        job_ids
            One or more strings with uuids of Jobs belonging to the Flow.
        db_ids
            One or more db_ids of Jobs belonging to the Flow.
        flow_ids
            One or more Flow uuids.
        state
            The state of the Flows.
        start_date
            Filter Flows that were updated_on after this date.
            Should be in the machine local time zone. It will be converted to UTC.
        end_date
            Filter Flows that were updated_on before this date.
            Should be in the machine local time zone. It will be converted to UTC.
        name
            Pattern matching the name of Flow. Default is an exact match, but all
            conventions from python fnmatch can be used (e.g. *test*)
        sort
            A list of (key, direction) pairs specifying the sort order for this
            query. Follows pymongo conventions.
        limit
            Maximum number of entries to retrieve. 0 means no limit.
        full
            If True data is fetched from both the Flow collection and Job collection
            with an aggregate. Otherwise, only the Job information in the Flow
            document will be used.

        Returns
        -------
        list
            A list of JobFlows.
        """
        query = self._build_query_flow(
            job_ids=job_ids,
            db_ids=db_ids,
            flow_ids=flow_ids,
            state=state,
            start_date=start_date,
            end_date=end_date,
            name=name,
        )

        # Only use the full aggregation if more job details are needed.
        # The single flow document is enough for basic information
        if full:
            # TODO reduce the projection to the bare minimum to reduce the amount of
            # fecthed data?
            projection = {f"jobs_list.{f}": 1 for f in projection_job_info}
            projection["jobs_list.job.hosts"] = 1
            for k in FlowDoc.model_fields.keys():
                projection[k] = 1

            data = self.get_flow_job_aggreg(
                query=query, sort=sort, limit=limit, projection=projection
            )
        else:
            data = list(self.flows.find(query, sort=sort, limit=limit))

        jobs_data = []
        for d in data:
            jobs_data.append(FlowInfo.from_query_dict(d))

        return jobs_data

    def delete_flows(
        self,
        flow_ids: str | list[str] | None = None,
        confirm: bool = False,
        delete_output: bool = False,
    ) -> int:
        """
        Delete a list of Flows based on the flow uuids.

        Parameters
        ----------
        flow_ids
            One or more Flow uuids.
        confirm
            If False only a maximum of 10 Flows can be deleted.
        delete_output
            If True also delete the associated output in the JobStore.

        Returns
        -------
        int
            Number of delete Flows.
        """
        if isinstance(flow_ids, str):
            flow_ids = [flow_ids]

        if flow_ids is None:
            flow_ids = [f["uuid"] for f in self.flows.find({}, projection=["uuid"])]

        if len(flow_ids) > 10 and not confirm:
            raise ValueError(
                "Deleting more than 10 flows requires explicit confirmation"
            )
        deleted = 0
        for fid in flow_ids:
            # TODO should it catch errors?
            if self.delete_flow(fid, delete_output):
                deleted += 1

        return deleted

    def delete_flow(self, flow_id: str, delete_output: bool = False):
        """
        Delete a single Flow based on the uuid.

        Parameters
        ----------
        flow_id
            One or more Flow uuids.
        delete_output
            If True also delete the associated output in the JobStore.
        """
        # TODO should this lock anything (FW does not lock)?
        flow = self.get_flow_info_by_flow_uuid(flow_id)
        if not flow:
            return False
        job_ids = flow["jobs"]
        if delete_output:
            self.jobstore.remove_docs({"uuid": {"$in": job_ids}})

        self.jobs.delete_many({"uuid": {"$in": job_ids}})
        self.flows.delete_one({"uuid": flow_id})
        return True

    def remove_lock_job(
        self,
        job_ids: tuple[str, int] | list[tuple[str, int]] | None = None,
        db_ids: int | list[int] | None = None,
        flow_ids: str | list[str] | None = None,
        state: JobState | None = None,
        start_date: datetime | None = None,
        end_date: datetime | None = None,
        name: str | None = None,
        metadata: dict | None = None,
    ) -> int:
        """
        Forcibly remove the lock on a locked Job document.
        This should be used only if a lock is a leftover of a process that is not
        running anymore. Doing otherwise may result in inconsistencies.

        Parameters
        ----------
        job_ids
            One or more tuples, each containing the (uuid, index) pair of the
            Jobs to retrieve.
        db_ids
            One or more db_ids of the Jobs to retrieve.
        flow_ids
            One or more Flow uuids to which the Jobs to retrieve belong.
        state
            The state of the Jobs.
        start_date
            Filter Jobs that were updated_on after this date.
            Should be in the machine local time zone. It will be converted to UTC.
        end_date
            Filter Jobs that were updated_on before this date.
            Should be in the machine local time zone. It will be converted to UTC.
        name
            Pattern matching the name of Job. Default is an exact match, but all
            conventions from python fnmatch can be used (e.g. *test*)
        metadata
            A dictionary of the values of the metadata to match. Should be an
            exact match for all the values provided.

        Returns
        -------
        int
            Number of modified Jobs.
        """
        query = self._build_query_job(
            job_ids=job_ids,
            db_ids=db_ids,
            flow_ids=flow_ids,
            state=state,
            start_date=start_date,
            end_date=end_date,
            locked=True,
            name=name,
            metadata=metadata,
        )

        result = self.jobs.update_many(
            filter=query,
            update={"$set": {"lock_id": None, "lock_time": None}},
        )
        return result.modified_count

    def remove_lock_flow(
        self,
        job_ids: str | list[str] | None = None,
        db_ids: int | list[int] | None = None,
        flow_ids: str | None = None,
        state: FlowState | None = None,
        start_date: datetime | None = None,
        end_date: datetime | None = None,
        name: str | None = None,
    ) -> int:
        """
        Forcibly remove the lock on a locked Flow document.
        This should be used only if a lock is a leftover of a process that is not
        running anymore. Doing otherwise may result in inconsistencies.

        Parameters
        ----------
        job_ids
            One or more strings with uuids of Jobs belonging to the Flow.
        db_ids
            One or more db_ids of Jobs belonging to the Flow.
        flow_ids
            One or more Flow uuids.
        state
            The state of the Flows.
        start_date
            Filter Flows that were updated_on after this date.
            Should be in the machine local time zone. It will be converted to UTC.
        end_date
            Filter Flows that were updated_on before this date.
            Should be in the machine local time zone. It will be converted to UTC.
        name
            Pattern matching the name of Flow. Default is an exact match, but all
            conventions from python fnmatch can be used (e.g. *test*)

        Returns
        -------
        int
            Number of modified Flows.
        """
        query = self._build_query_flow(
            job_ids=job_ids,
            db_ids=db_ids,
            flow_ids=flow_ids,
            state=state,
            start_date=start_date,
            end_date=end_date,
            locked=True,
            name=name,
        )

        result = self.flows.update_many(
            filter=query,
            update={"$set": {"lock_id": None, "lock_time": None}},
        )
        return result.modified_count

    def reset(self, reset_output: bool = False, max_limit: int = 25) -> bool:
        """
        Reset the content of the queue database and builds the indexes.
        Optionally deletes the content of the JobStore with the outputs.
        In this case all the data contained in the JobStore will be removed,
        not just those associated to the data in the queue.

        Parameters
        ----------
        reset_output
            If True also reset the JobStore containing the outputs.
        max_limit
            Maximum number of Flows present in the DB. If number is larger
            the database will not be reset. Set 0 for not limit.
        Returns
        -------
        bool
            True if the database was reset, False otherwise.
        """
        # TODO should it just delete docs related to job removed in the reset?
        # what if the outputs are in other stores? Should take those as well
        if max_limit:
            n_flows = self.flows.count_documents({})
            if n_flows >= max_limit:
                logger.warning(
                    f"The database contains {n_flows} flows and will not be reset. "
                    "Increase the max_limit value or set it to 0"
                )
                return False

        if reset_output:
            self.jobstore.remove_docs({})

        self.jobs.drop()
        self.flows.drop()
        self.auxiliary.drop()
        self.auxiliary.insert_one({"next_id": 1})
        self.build_indexes()
        return True

    def build_indexes(
        self,
        background: bool = True,
        job_custom_indexes: list[str | list] | None = None,
        flow_custom_indexes: list[str | list] | None = None,
    ):
        """
        Build indexes in the database

        Parameters
        ----------
        background
            If True, the indexes should be created in the background.
        job_custom_indexes
            List of custom indexes for the jobs collection. Each element is passed
            to pymongo's create_index, thus following those conventions.
        flow_custom_indexes
            List of custom indexes for the flows collection.
            Same as job_custom_indexes.
        """
        self.jobs.create_index("db_id", unique=True, background=background)

        job_indexes = [
            "uuid",
            "index",
            "state",
            "updated_on",
            "name",
            "worker",
            [("priority", pymongo.DESCENDING)],
            ["state", "remote.retry_time_limit"],
        ]
        for f in job_indexes:
            self.jobs.create_index(f, background=background)

        if job_custom_indexes:
            for idx in job_custom_indexes:
                self.jobs.create_index(idx, background=background)

        flow_indexes = [
            "uuid",
            "name",
            "state",
            "updated_on",
            "ids",
            "jobs",
        ]

        for idx in flow_indexes:
            self.flows.create_index(idx, background=background)

        if flow_custom_indexes:
            for idx in flow_custom_indexes:
                self.flows.create_index(idx, background=background)

    def compact(self):
        """
        Compact jobs and flows collections in MongoDB.
        """
        self.db.command({"compact": self.jobs_collection})
        self.db.command({"compact": self.flows_collection})

    def get_flow_info_by_flow_uuid(
        self, flow_uuid: str, projection: list | dict | None = None
    ):
        return self.flows.find_one({"uuid": flow_uuid}, projection=projection)

    def get_flow_info_by_job_uuid(
        self, job_uuid: str, projection: list | dict | None = None
    ):
        return self.flows.find_one({"jobs": job_uuid}, projection=projection)

    def get_job_info_by_job_uuid(
        self,
        job_uuid: str,
        job_index: int | str = "last",
        projection: list | dict | None = None,
    ):
        query: dict[str, Any] = {"uuid": job_uuid}
        sort = None
        if isinstance(job_index, int):
            query["index"] = job_index
        elif job_index == "last":
            sort = {"index": -1}
        else:
            raise ValueError(f"job_index value: {job_index} is not supported")
        return self.jobs.find_one(query, projection=projection, sort=sort)

    def get_job_doc(
        self,
        job_id: str | None = None,
        db_id: int | None = None,
        job_index: int | None = None,
    ) -> JobDoc | None:
        query, sort = self.generate_job_id_query(db_id, job_id, job_index)

        data = list(self.jobs.find(query, sort=sort, limit=1))
        if not data:
            return None

        return JobDoc.model_validate(data[0])

    def get_jobs(self, query, projection: list | dict | None = None):
        return list(self.jobs.find(query, projection=projection))

    def count_jobs(
        self,
        query: dict | None = None,
        job_ids: tuple[str, int] | list[tuple[str, int]] | None = None,
        db_ids: int | list[int] | None = None,
        flow_ids: str | list[str] | None = None,
        state: JobState | None = None,
        locked: bool = False,
        start_date: datetime | None = None,
        end_date: datetime | None = None,
        name: str | None = None,
        metadata: dict | None = None,
    ):
        if query is None:
            query = self._build_query_job(
                job_ids=job_ids,
                db_ids=db_ids,
                flow_ids=flow_ids,
                state=state,
                locked=locked,
                start_date=start_date,
                end_date=end_date,
                name=name,
                metadata=metadata,
            )
        return self.jobs.count_documents(query)

    def count_flows(
        self,
        query: dict | None = None,
        job_ids: str | list[str] | None = None,
        db_ids: int | list[int] | None = None,
        flow_ids: str | None = None,
        state: FlowState | None = None,
        start_date: datetime | None = None,
        end_date: datetime | None = None,
        name: str | None = None,
    ):
        if not query:
            query = self._build_query_flow(
                job_ids=job_ids,
                db_ids=db_ids,
                flow_ids=flow_ids,
                state=state,
                start_date=start_date,
                end_date=end_date,
                name=name,
            )
        return self.flows.count_documents(query)

    def get_jobs_info_by_flow_uuid(
        self, flow_uuid, projection: list | dict | None = None
    ):
        query = {"job.hosts": flow_uuid}
        return list(self.jobs.find(query, projection=projection))

    # TODO exec_config and resources can be removed and taken from the job.
    # The value could be set in each job by the submit_job or by the user.
    # Doing the same for the worker? In this way it could be set dynamically
    def add_flow(
        self,
        flow: jobflow.Flow | jobflow.Job | list[jobflow.Job],
        worker: str,
        allow_external_references: bool = False,
        exec_config: ExecutionConfig | None = None,
        resources: dict | QResources | None = None,
    ) -> list[int]:
        from jobflow.core.flow import get_flow

        flow = get_flow(flow, allow_external_references=allow_external_references)

        jobs_list = list(flow.iterflow())
        job_dicts = []
        n_jobs = len(jobs_list)

        doc_next_id = self.auxiliary.find_one_and_update(
            {"next_id": {"$exists": True}}, {"$inc": {"next_id": n_jobs}}
        )
        if doc_next_id is None:
            raise ValueError(
                "It seems that the database has not been initialised. If that is the"
                " case run `jf admin reset` or use the reset() method of JobController"
            )
        first_id = doc_next_id["next_id"]
        db_ids = []
        for (job, parents), db_id in zip(jobs_list, range(first_id, first_id + n_jobs)):
            db_ids.append(db_id)
            job_dicts.append(
                get_initial_job_doc_dict(
                    job,
                    parents,
                    db_id,
                    worker=worker,
                    exec_config=exec_config,
                    resources=resources,
                )
            )

        flow_doc = get_initial_flow_doc_dict(flow, job_dicts)

        # inserting first the flow document and, iteratively, all the jobs
        # should not lead to inconsistencies in the states, even if one of
        # the jobs is checked out in the meanwhile. The opposite could lead
        # to errors.
        self.flows.insert_one(flow_doc)
        self.jobs.insert_many(job_dicts)

        logger.info(f"Added flow ({flow.uuid}) with jobs: {flow.job_uuids}")

        return db_ids

    def _append_flow(
        self,
        job_doc: dict,
        flow_dict: dict,
        new_flow_dict: dict,
        worker: str,
        response_type: DynamicResponseType,
        exec_config: ExecutionConfig | None = None,
        resources: QResources | None = None,
    ):
        from jobflow import Flow, Job

        decoder = MontyDecoder()

        def deserialize_partial_flow(in_dict: dict):
            """
            Recursively deserialize a Flow dictionary, avoiding the deserialization
            of all the elements that may require external packages.
            """
            if in_dict.get("@class", None) == "Flow":
                jobs = [deserialize_partial_flow(d) for d in in_dict.get("jobs")]
                flow_init = {
                    k: v
                    for k, v in in_dict.items()
                    if k not in ("@module", "@class", "@version", "job")
                }
                flow_init["jobs"] = jobs
                return Flow(**flow_init)
            # if it is not a Flow, should be a Job
            job_init = {
                k: v
                for k, v in in_dict.items()
                if k not in ("@module", "@class", "@version")
            }
            job_init["config"] = decoder.process_decoded(job_init["config"])
            return Job(**job_init)

        # It is sure that the new_flow_dict is a serialized Flow (and not Job
        # or list[Job]), because the get_flow has already been applied at run
        # time, during the remote execution.
        # Recursive deserialize the Flow without deserializing function and
        # arguments to take advantage of standard Flow/Job methods.
        new_flow = deserialize_partial_flow(new_flow_dict)

        # get job parents
        if response_type == DynamicResponseType.REPLACE:
            job_parents = job_doc["parents"]
        else:
            job_parents = [(job_doc["uuid"], job_doc["index"])]

        # add new jobs to flow
        flow_dict = dict(flow_dict)
        flow_updates: dict[str, dict[str, Any]] = {
            "$push": {"jobs": {"$each": new_flow.job_uuids}}
        }

        # add new jobs
        jobs_list = list(new_flow.iterflow())
        n_new_jobs = len(jobs_list)
        first_id = self.auxiliary.find_one_and_update(
            {"next_id": {"$exists": True}}, {"$inc": {"next_id": n_new_jobs}}
        )["next_id"]
        job_dicts = []
        flow_updates["$set"] = {}
        ids_to_push = []
        for (job, parents), db_id in zip(
            jobs_list, range(first_id, first_id + n_new_jobs)
        ):
            # inherit the parents of the job to which we are appending
            parents = parents if parents else job_parents
            job_dicts.append(
                get_initial_job_doc_dict(
                    job,
                    parents,
                    db_id,
                    worker=worker,
                    exec_config=exec_config,
                    resources=resources,
                )
            )
            flow_updates["$set"][f"parents.{job.uuid}.{job.index}"] = parents
            ids_to_push.append((job_dicts[-1]["db_id"], job.uuid, job.index))
        flow_updates["$push"]["ids"] = {"$each": ids_to_push}

        if response_type == DynamicResponseType.DETOUR:
            # if detour, update the parents of the child jobs
            leaf_uuids = [v for v, d in new_flow.graph.out_degree() if d == 0]
            self.jobs.update_many(
                {"parents": job_doc["uuid"]},
                {"$push": {"parents": {"$each": leaf_uuids}}},
            )

        # flow_dict["updated_on"] = datetime.utcnow()
        flow_updates["$set"]["updated_on"] = datetime.utcnow()

        # TODO, this could be replaced by the actual change, instead of the replace
        self.flows.update_one({"uuid": flow_dict["uuid"]}, flow_updates)
        self.jobs.insert_many(job_dicts)

        logger.info(f"Appended flow ({new_flow.uuid}) with jobs: {new_flow.job_uuids}")

    def checkout_job(
        self,
        query=None,
        flow_uuid: str = None,
        sort: list[tuple[str, int]] | None = None,
    ) -> tuple[str, int] | None:
        """
        Check out one job.

        Set the job state from READY to CHECKED_OUT with an atomic update.
        Flow state is also updated if needed.

        NB: flow is not locked during the checkout at any time.
        Does not require lock of the Job document.
        """
        # comment on locking: lock during check out may serve two purposes:
        # 1) update the state of the Flow object. With the conditional set
        #    this should be fine even without locking
        # 2) to prevent checking out jobs while other processes may be working
        #    on the same flow. (e.g. while rerunning a parent of a READY child,
        #    it would be necessary that the job is not started in the meanwhile).
        #    Without a full Flow lock this case may show up.
        # For the time being do not lock the flow and check if issues are arising.

        query = {} if query is None else dict(query)
        query.update({"state": JobState.READY.value})

        if flow_uuid is not None:
            # if flow uuid provided, only include job ids in that flow
            job_uuids = self.get_flow_info_by_flow_uuid(flow_uuid, ["jobs"])["jobs"]
            query["uuid"] = {"$in": job_uuids}

        if sort is None:
            sort = [("priority", pymongo.DESCENDING), ("created_on", pymongo.ASCENDING)]

        result = self.jobs.find_one_and_update(
            query,
            {
                "$set": {
                    "state": JobState.CHECKED_OUT.value,
                    "updated_on": datetime.utcnow(),
                }
            },
            projection=["uuid", "index"],
            sort=sort,
            # return_document=ReturnDocument.AFTER,
        )

        if not result:
            return None

        reserved_uuid = result["uuid"]
        reserved_index = result["index"]

        # update flow state. If it is READY switch its state, otherwise no change
        # to the state. The operation is atomic.
        # Filtering on the index is not needed
        state_cond = {
            "$cond": {
                "if": {"$eq": ["$state", "READY"]},
                "then": "RUNNING",
                "else": "$state",
            }
        }
        updated_cond = {
            "$cond": {
                "if": {"$eq": ["$state", "READY"]},
                "then": datetime.utcnow(),
                "else": "$updated_on",
            }
        }
        self.flows.find_one_and_update(
            {"jobs": reserved_uuid},
            [{"$set": {"state": state_cond, "updated_on": updated_cond}}],
        )

        return reserved_uuid, reserved_index

    # TODO if jobstore is not an option anymore, the "store" argument
    # can be removed and just use self.jobstore.
    def complete_job(
        self, job_doc: dict, local_path: Path | str, store: JobStore
    ) -> bool:
        # Don't sleep if the flow is locked. Only the Runner should call this,
        # and it will handle the fact of having a locked Flow.
        # Lock before reading the data. locks the Flow for a longer time, but
        # avoids parsing (potentially large) files to discover that the flow is
        # already locked.
        with self.lock_flow(
            filter={"jobs": job_doc["uuid"]}, get_locked_doc=True
        ) as flow_lock:
            if flow_lock.locked_document:
                local_path = Path(local_path)
                out_path = local_path / OUT_FILENAME
                host_flow_id = job_doc["job"]["hosts"][-1]
                if not out_path.exists():
                    msg = (
                        f"The output file {OUT_FILENAME} was not present in the download "
                        f"folder {local_path} and it is required to complete the job"
                    )
                    self.checkin_job(
                        job_doc, flow_lock.locked_document, response=None, error=msg
                    )
                    self.update_flow_state(host_flow_id)
                    return True

                # do not deserialize the response or stored data, saves time and
                # avoids the need for packages to be installed.
                out = loadfn(out_path, cls=None)
                decoder = MontyDecoder()
                doc_update = {"start_time": decoder.process_decoded(out["start_time"])}
                # update the time of the JobDoc, will be used in the checkin
                end_time = decoder.process_decoded(out.get("end_time"))
                if end_time:
                    doc_update["end_time"] = end_time

                error = out.get("error")
                if error:
                    self.checkin_job(
                        job_doc,
                        flow_lock.locked_document,
                        response=None,
                        error=error,
                        doc_update=doc_update,
                    )
                    self.update_flow_state(host_flow_id)
                    return True

                response = out.get("response")
                if not response:
                    msg = (
                        f"The output file {OUT_FILENAME} was downloaded, but it does "
                        "not contain the response. The job was likely killed "
                        "before completing"
                    )
                    self.checkin_job(
                        job_doc,
                        flow_lock.locked_document,
                        response=None,
                        error=msg,
                        doc_update=doc_update,
                    )
                    self.update_flow_state(host_flow_id)
                    return True

                remote_store = get_remote_store(store, local_path)
<<<<<<< HEAD
                remote_store.connect()
                update_store(store, remote_store, save, job_doc.db_id)
=======
                update_store(store, remote_store, job_doc["db_id"])
>>>>>>> 8d0e8241
                self.checkin_job(
                    job_doc,
                    flow_lock.locked_document,
                    response=response,
                    doc_update=doc_update,
                )
                self.update_flow_state(host_flow_id)
                return True
            elif flow_lock.unavailable_document:
                # raising the error if the lock could not be acquired leaves
                # the caller handle the issue. In general, it should be the
                # runner, that will retry at a later time.
                raise FlowLockedError.from_flow_doc(
                    flow_lock.unavailable_document, "Could not complete the job"
                )

        return False

    def checkin_job(
        self,
        job_doc: dict,
        flow_dict: dict,
        response: dict | None,
        error: str | None = None,
        doc_update: dict | None = None,
    ):
        stored_data = None
        if response is None:
            new_state = JobState.FAILED.value
        # handle response
        else:
            new_state = JobState.COMPLETED.value
            if response["replace"] is not None:
                self._append_flow(
                    job_doc,
                    flow_dict,
                    response["replace"],
                    response_type=DynamicResponseType.REPLACE,
                    worker=job_doc["worker"],
                    exec_config=job_doc["exec_config"],
                    resources=job_doc["resources"],
                )

            if response["addition"] is not None:
                self._append_flow(
                    job_doc,
                    flow_dict,
                    response["addition"],
                    response_type=DynamicResponseType.ADDITION,
                    worker=job_doc["worker"],
                    exec_config=job_doc["exec_config"],
                    resources=job_doc["resources"],
                )

            if response["detour"] is not None:
                self._append_flow(
                    job_doc,
                    flow_dict,
                    response["detour"],
                    response_type=DynamicResponseType.DETOUR,
                    worker=job_doc["worker"],
                    exec_config=job_doc["exec_config"],
                    resources=job_doc["resources"],
                )

            if response["stored_data"] is not None:
                stored_data = response["stored_data"]

            if response["stop_children"]:
                self.stop_children(job_doc["uuid"])

            if response["stop_jobflow"]:
                self.stop_jobflow(job_uuid=job_doc["uuid"])

        if not doc_update:
            doc_update = {}
        doc_update.update(
            {"state": new_state, "stored_data": stored_data, "error": error}
        )

        result = self.jobs.update_one(
            {"uuid": job_doc["uuid"], "index": job_doc["index"]}, {"$set": doc_update}
        )
        if result.modified_count == 0:
            raise RuntimeError(
                f"The job {job_doc['uuid']} index {job_doc['index']} has not been updated in the database"
            )

        # TODO it should be fine to replace this query by constructing the list of
        # job uuids from the original + those added. Should be verified.
        job_uuids = self.get_flow_info_by_job_uuid(job_doc["uuid"], ["jobs"])["jobs"]
        return len(self.refresh_children(job_uuids)) + 1

    # TODO should this refresh all the kind of states? Or just set to ready?
    def refresh_children(self, job_uuids: list[str]) -> list[int]:
        """
        Set the state of Jobs children to READY following the completion of a Job.

        Parameters
        ----------
        job_uuids
            List of Jobs uuids belonging to a Flow.

        Returns
        -------
            List of db_ids of modified Jobs.
        """
        # go through and look for jobs whose state we can update to ready.
        # Need to ensure that all parent uuids with all indices are completed
        # first find state of all jobs; ensure larger indices are returned last.
        flow_jobs = self.jobs.find(
            {"uuid": {"$in": job_uuids}},
            sort=[("index", 1)],
            projection=["uuid", "index", "parents", "state", "job.config", "db_id"],
        )
        # the mapping only contains jobs with the larger index
        jobs_mapping = {j["uuid"]: j for j in flow_jobs}

        # Now find jobs that are queued and whose parents are all completed
        # (or allowed to fail) and ready them. Assume that none of the children
        # can be in a running state and thus no need to lock them.
        to_ready = []
        for _, job in jobs_mapping.items():
            allowed_states = [JobState.COMPLETED.value]
            on_missing_ref = (
                job.get("job", {}).get("config", {}).get("on_missing_references", None)
            )
            if on_missing_ref == jobflow.OnMissing.NONE.value:
                allowed_states.extend((JobState.FAILED.value, JobState.CANCELLED.value))
            if job["state"] == JobState.WAITING.value and all(
                [jobs_mapping[p]["state"] in allowed_states for p in job["parents"]]
            ):
                # Use the db_id to identify the children, since the uuid alone is not
                # enough in some cases.
                to_ready.append(job["db_id"])

        # Here it is assuming that there will be only one job with each uuid, as
        # it should be when switching state to READY the first time.
        # The code forbids rerunning a job that have children with index larger than 1,
        # so this should always be consistent.
        if len(to_ready) > 0:
            self.jobs.update_many(
                {"db_id": {"$in": to_ready}}, {"$set": {"state": JobState.READY.value}}
            )
        return to_ready

    def stop_children(self, job_uuid: str) -> int:
        """
        Stop the direct children of a Job in the WAITING state.

        Parameters
        ----------
        job_uuid
            The uuid of the Job.
        Returns
        -------
            The number of modified Jobs.
        """
        result = self.jobs.update_many(
            {"parents": job_uuid, "state": JobState.WAITING.value},
            {"$set": {"state": JobState.STOPPED.value}},
        )
        return result.modified_count

    def stop_jobflow(self, job_uuid: str = None, flow_uuid: str = None) -> int:
        """
        Stop all the WAITING Jobs in a Flow.

        Parameters
        ----------
        job_uuid
            The uuid of Job to identify the Flow. Incompatible with flow_uuid.
        flow_uuid
            The Flow uuid. Incompatible with job_uuid.
        Returns
        -------
            The number of modified Jobs.
        """
        if job_uuid is None and flow_uuid is None:
            raise ValueError("Either job_uuid or flow_uuid must be set.")

        if job_uuid is not None and flow_uuid is not None:
            raise ValueError("Only one of job_uuid and flow_uuid should be set.")

        if job_uuid is not None:
            criteria = {"jobs": job_uuid}
        else:
            criteria = {"uuid": flow_uuid}

        # get uuids of jobs in the flow
        flow_dict = self.flows.find_one(criteria, projection=["jobs"])
        if not flow_dict:
            return 0
        job_uuids = flow_dict["jobs"]

        result = self.jobs.update_many(
            {"uuid": {"$in": job_uuids}, "state": JobState.WAITING.value},
            {"$set": {"state": JobState.STOPPED.value}},
        )
        return result.modified_count

    def get_job_uuids(self, flow_uuids: list[str]) -> list[str]:
        """
        Get the list of Jobs belonging to Flows, based on their uuid.

        Parameters
        ----------
        flow_uuids
            A list of Flow uuids.
        Returns
        -------
            A list of uuids of Jobs belong to the selected Flows.
        """
        job_uuids = []
        for flow in self.flows.find_one(
            {"uuid": {"$in": flow_uuids}}, projection=["jobs"]
        ):
            job_uuids.extend(flow["jobs"])
        return job_uuids

    def get_flow_jobs_data(
        self,
        query: dict | None = None,
        projection: dict | None = None,
        sort: dict | None = None,
        limit: int = 0,
    ) -> list[dict]:
        """
        Get the data of Flows and their Jobs from the DB using an aggregation.

        In the aggregation the Jobs are identified as "jobs".

        Parameters
        ----------
        query
            The query to filter the Flow.
        projection
            The projection for the Flow and Job data.
        sort
            Sorting passed to the aggregation.
        limit
            The maximum number of results returned.
        Returns
        -------
            A list of dictionaries with the result of the query.
        """
        pipeline: list[dict] = [
            {
                "$lookup": {
                    "from": self.jobs_collection,
                    "localField": "jobs",
                    "foreignField": "uuid",
                    "as": "jobs",
                }
            }
        ]

        if query:
            pipeline.append({"$match": query})

        if projection:
            pipeline.append({"$project": projection})

        if sort:
            pipeline.append({"$sort": {k: v for (k, v) in sort}})

        if limit:
            pipeline.append({"$limit": limit})

        return list(self.flows.aggregate(pipeline))

    def update_flow_state(
        self,
        flow_uuid: str,
        updated_states: dict[str, dict[int, JobState]] | None = None,
    ):
        """
        Update the state of a Flow in the DB based on the Job's states.

        The Flow should be locked while performing this operation.

        Parameters
        ----------
        flow_uuid
            The uuid of the Flow to update.
        updated_states
            A dictionary with the updated states of Jobs that have not been
            stored in the DB yet. In the form {job_uuid: JobState value}.
        """
        updated_states = updated_states or {}
        projection = ["uuid", "index", "parents", "state"]
        flow_jobs = self.get_jobs_info_by_flow_uuid(
            flow_uuid=flow_uuid, projection=projection
        )

        jobs_states = [
            updated_states.get(j["uuid"], {}).get(j["index"], JobState(j["state"]))
            for j in flow_jobs
        ]
        leafs = get_flow_leafs(flow_jobs)
        leaf_states = [JobState(j["state"]) for j in leafs]
        flow_state = FlowState.from_jobs_states(
            jobs_states=jobs_states, leaf_states=leaf_states
        )
        set_state = {"$set": {"state": flow_state.value}}
        self.flows.find_one_and_update({"uuid": flow_uuid}, set_state)

    @contextlib.contextmanager
    def lock_job(self, **lock_kwargs) -> Generator[MongoLock, None, None]:
        """
        Lock a Job document.

        See MongoLock context manager for more details about the locking options.

        Parameters
        ----------
        lock_kwargs
            Kwargs passed to the MongoLock context manager.
        Returns
        -------
        MongoLock
            An instance of MongoLock.
        """
        with MongoLock(collection=self.jobs, **lock_kwargs) as lock:
            yield lock

    @contextlib.contextmanager
    def lock_flow(self, **lock_kwargs) -> Generator[MongoLock, None, None]:
        """
        Lock a Flow document.

        See MongoLock context manager for more details about the locking options.

        Parameters
        ----------
        lock_kwargs
            Kwargs passed to the MongoLock context manager.
        Returns
        -------
        MongoLock
            An instance of MongoLock.
        """
        with MongoLock(collection=self.flows, **lock_kwargs) as lock:
            yield lock

    @contextlib.contextmanager
    def lock_job_for_update(
        self,
        query,
        max_step_attempts,
        delta_retry,
        **kwargs,
    ) -> Generator[MongoLock, None, None]:
        """
        Lock a Job document for state update by the Runner.

        See MongoLock context manager for more details about the locking options.

        Parameters
        ----------
        query
            The query used to select the Job document to lock.
        max_step_attempts
            The maximum number of attempts for a single step after which
            the Job should be set to the REMOTE_ERROR state.
        delta_retry
            List of increasing delay between subsequent attempts when the
            advancement of a remote step fails. Used to set the retry time.
        kwargs
            Kwargs passed to the MongoLock context manager.

        Returns
        -------
        MongoLock
            An instance of MongoLock.
        """
        db_filter = dict(query)
        db_filter["remote.retry_time_limit"] = {"$not": {"$gt": datetime.utcnow()}}

        if "sort" not in kwargs:
            kwargs["sort"] = [
                ("priority", pymongo.DESCENDING),
                ("created_on", pymongo.ASCENDING),
            ]

        with self.lock_job(
            filter=db_filter,
            **kwargs,
        ) as lock:
            doc = lock.locked_document

            no_retry = False
            error = None
            try:
                yield lock
            except ConfigError:
                error = traceback.format_exc()
                warnings.warn(error, stacklevel=2)
                no_retry = True
            except RemoteError as e:
                error = f"Remote error: {e.msg}"
                no_retry = e.no_retry
            except Exception:
                error = traceback.format_exc()
                warnings.warn(error, stacklevel=2)

            set_output = lock.update_on_release

            if lock.locked_document:
                if not error:
                    succeeded_update = {
                        "$set": {
                            "remote.step_attempts": 0,
                            "remote.retry_time_limit": None,
                            "remote.error": None,
                        }
                    }
                    update_on_release = deep_merge_dict(
                        succeeded_update, set_output or {}
                    )
                else:
                    step_attempts = doc["remote"]["step_attempts"]
                    no_retry = no_retry or step_attempts >= max_step_attempts
                    if no_retry:
                        update_on_release = {
                            "$set": {
                                "state": JobState.REMOTE_ERROR.value,
                                "previous_state": doc["state"],
                                "remote.error": error,
                            }
                        }
                    else:
                        step_attempts += 1
                        ind = min(step_attempts, len(delta_retry)) - 1
                        delta = delta_retry[ind]
                        retry_time_limit = datetime.utcnow() + timedelta(seconds=delta)
                        update_on_release = {
                            "$set": {
                                "remote.step_attempts": step_attempts,
                                "remote.retry_time_limit": retry_time_limit,
                                "remote.error": error,
                            }
                        }
                if "$set" in update_on_release:
                    update_on_release["$set"]["updated_on"] = datetime.utcnow()

                lock.update_on_release = update_on_release

    @contextlib.contextmanager
    def lock_job_flow(
        self,
        job_id: str | None = None,
        db_id: int | None = None,
        job_index: int | None = None,
        wait: int | None = None,
        break_lock: bool = False,
        acceptable_states: list[JobState] | None = None,
        job_lock_kwargs: dict | None = None,
        flow_lock_kwargs: dict | None = None,
    ) -> Generator[tuple[MongoLock, MongoLock], None, None]:
        """
        Lock one Job document and the Flow document the Job belongs to.

        See MongoLock context manager for more details about the locking options.

        Parameters
        ----------
        job_id
            The uuid of the Job to lock.
        db_id
            The db_id of the Job to lock.
        job_index
            The index of the Job to lock.
        wait
            The amount of seconds to wait for a lock to be released.
        break_lock
            True if the context manager is allowed to forcibly break a lock.
        acceptable_states
            A list of JobStates. If not among these a ValueError exception is
            raised.
        job_lock_kwargs
            Kwargs passed to MongoLock for the Job lock.
        flow_lock_kwargs
            Kwargs passed to MongoLock for the Flow lock.
        Returns
        -------
        MongoLock, MongoLock
            An instance of MongoLock.
        """
        lock_filter, sort = self.generate_job_id_query(db_id, job_id, job_index)
        sleep = None
        if wait:
            sleep = 10
        job_lock_kwargs = job_lock_kwargs or {}
        flow_lock_kwargs = flow_lock_kwargs or {}
        with self.lock_job(
            filter=lock_filter,
            break_lock=break_lock,
            sort=sort,
            sleep=sleep,
            max_wait=wait,
            get_locked_doc=True,
            **job_lock_kwargs,
        ) as job_lock:
            job_doc_dict = job_lock.locked_document
            if not job_doc_dict:
                if job_lock.unavailable_document:
                    raise JobLockedError.from_job_doc(job_lock.unavailable_document)
                raise ValueError(f"No Job document matching criteria {lock_filter}")
            job_state = JobState(job_doc_dict["state"])
            if acceptable_states and job_state not in acceptable_states:
                raise ValueError(
                    f"Job in state {job_doc_dict['state']}. The action cannot be performed"
                )

            flow_filter = {"jobs": job_doc_dict["uuid"]}
            with self.lock_flow(
                filter=flow_filter,
                sleep=sleep,
                max_wait=wait,
                get_locked_doc=True,
                break_lock=break_lock,
                **flow_lock_kwargs,
            ) as flow_lock:
                if not flow_lock.locked_document:
                    if flow_lock.unavailable_document:
                        raise FlowLockedError.from_flow_doc(
                            flow_lock.unavailable_document
                        )
                    raise ValueError(
                        f"No Flow document matching criteria {flow_filter}"
                    )

                yield job_lock, flow_lock

    def ping_flow_doc(self, uuid: str):
        """
        Ping a Flow document to update its "updated_on" value.

        Parameters
        ----------
        uuid
            The uuid of the Flow to update.
        """
        self.flows.find_one_and_update(
            {"nodes": uuid}, {"$set": {"updated_on": datetime.utcnow()}}
        )

    def _cancel_queue_process(self, job_doc: dict):
        """
        Cancel the process in the remote queue.

        Parameters
        ----------
        job_doc
            The dict of the JobDoc with the Job to be cancelled.
        """
        queue_process_id = job_doc["remote"]["process_id"]
        if not queue_process_id:
            raise ValueError("The process id is not defined in the job document")
        worker = self.project.workers[job_doc["worker"]]
        host = worker.get_host()
        try:
            host.connect()
            queue_manager = QueueManager(worker.get_scheduler_io(), host)
            cancel_result = queue_manager.cancel(queue_process_id)
            if cancel_result.status != CancelStatus.SUCCESSFUL:
                raise RuntimeError(
                    f"Cancelling queue process {queue_process_id} failed. stdout: {cancel_result.stdout}. stderr: {cancel_result.stderr}"
                )
        finally:
            try:
                host.close()
            except Exception:
                logger.warning(
                    f"The connection to host {host} could not be closed.", exc_info=True
                )

    def get_batch_processes(self, worker: str) -> dict[str, str]:
        """
        Get the batch processes associated with a given worker.

        Parameters
        ----------
        worker
            The worker name.
        Returns
        -------
        dict
            A dictionary with the {process_id: process_uuid} of the batch
            jobs running on the selected worker.
        """
        result = self.auxiliary.find_one({"batch_processes": {"$exists": True}})
        if result:
            return result["batch_processes"].get(worker, {})
        return {}

    def add_batch_process(
        self, process_id: str, process_uuid: str, worker: str
    ) -> dict:
        """
        Add a batch process to the list of running processes.

        Two IDs are defined, one to keep track of the actual process number and one
        to be associated to the Jobs that are being executed. The need for two IDs
        originates from the fact that the former may not be known at runtime.

        Parameters
        ----------
        process_id
            The ID of the processes obtained from the QueueManager.
        process_uuid
            A unique ID to identify the processes.
        worker
            The worker where the process is being executed.
        Returns
        -------
        dict
            The updated document.
        """
        return self.auxiliary.find_one_and_update(
            {"batch_processes": {"$exists": True}},
            {"$push": {f"batch_processes.{worker}.{process_id}": process_uuid}},
            upsert=True,
        )

    def remove_batch_process(self, process_id: str, worker: str) -> dict:
        """
        Remove a process from the list of running batch processes.

        Parameters
        ----------
        process_id
            The ID of the processes obtained from the QueueManager.
        worker
            The worker where the process was being executed.
        Returns
        -------
        dict
            The updated document.
        """
        return self.auxiliary.find_one_and_update(
            {"batch_processes": {"$exists": True}},
            {"$unset": {f"batch_processes.{worker}.{process_id}": ""}},
            upsert=True,
        )


def get_flow_leafs(job_docs: list[dict]) -> list[dict]:
    """
    Get the leaf jobs from a list of serilized representation of JobDoc.

    Parameters
    ----------
    job_docs
        The list of serialized JobDocs in the Flow
    Returns
    -------
    list
        The list of serialized JobDocs that are leafs of the Flow.
    """
    # first sort the list, so that only the largest indexes are kept in the dictionary
    job_docs = sorted(job_docs, key=lambda j: j["index"])
    d = {j["uuid"]: j for j in job_docs}
    for j in job_docs:
        if j["parents"]:
            for parent_id in j["parents"]:
                d.pop(parent_id, None)

    return list(d.values())<|MERGE_RESOLUTION|>--- conflicted
+++ resolved
@@ -2691,12 +2691,9 @@
                     return True
 
                 remote_store = get_remote_store(store, local_path)
-<<<<<<< HEAD
-                remote_store.connect()
-                update_store(store, remote_store, save, job_doc.db_id)
-=======
+
                 update_store(store, remote_store, job_doc["db_id"])
->>>>>>> 8d0e8241
+
                 self.checkin_job(
                     job_doc,
                     flow_lock.locked_document,
