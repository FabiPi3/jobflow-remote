import abc
import logging
import traceback
from enum import Enum
from pathlib import Path
from typing import Annotated, Literal, Optional, Union

from jobflow import JobStore
from maggma.stores import MongoStore
from pydantic import BaseModel, ConfigDict, Field, field_validator
from qtoolkit.io import BaseSchedulerIO, scheduler_mapping

from jobflow_remote.remote.host import BaseHost, LocalHost, RemoteHost
from jobflow_remote.utils.data import store_from_dict

DEFAULT_JOBSTORE = {"docs_store": {"type": "MemoryStore"}}


class RunnerOptions(BaseModel):
    """
    Options to tune the execution of the Runner
    """

    delay_checkout: int = Field(
        30,
        description="Delay between subsequent execution of the checkout from database (seconds)",
    )
    delay_check_run_status: int = Field(
        30,
        description="Delay between subsequent execution of the checking the status of "
        "jobs that are submitted to the scheduler (seconds)",
    )
    delay_advance_status: int = Field(
        30,
        description="Delay between subsequent advancement of the job's remote state (seconds)",
    )
    lock_timeout: Optional[int] = Field(
        86400,
        description="Time to consider the lock on a document expired and can be overridden (seconds)",
    )
    delete_tmp_folder: bool = Field(
        True,
        description="Whether to delete the local temporary folder after a job has completed",
    )
    max_step_attempts: int = Field(
        3,
        description="Maximum number of attempt performed before failing an "
        "advancement of a remote state",
    )
    delta_retry: tuple[int, ...] = Field(
        (30, 300, 1200),
        description="List of increasing delay between subsequent attempts when the "
        "advancement of a remote step fails",
    )

    def get_delta_retry(self, step_attempts: int) -> int:
        """
        The time to wait before retrying a failed advancement of the remote state,
        based on the number of attempts.

        If exceeding the size of the list delta_retry, the last value is returned.

        Parameters
        ----------
        step_attempts
            The number of attempts advancing a remote state.
        Returns
        -------
            The delay in seconds.
        """
        ind = min(step_attempts, len(self.delta_retry)) - 1
        return self.delta_retry[ind]

    model_config = ConfigDict(extra="forbid")


class LogLevel(str, Enum):
    """
    Enumeration of logging level.
    """

    ERROR = "error"
    WARN = "warn"
    INFO = "info"
    DEBUG = "debug"

    def to_logging(self) -> int:
        """
        Helper converter to python logging values.

        Returns
        -------
        The int corresponding to python logging value
        """
        return {
            LogLevel.ERROR: logging.ERROR,
            LogLevel.WARN: logging.WARN,
            LogLevel.INFO: logging.INFO,
            LogLevel.DEBUG: logging.DEBUG,
        }[self]


class WorkerBase(BaseModel):
    """
    Base class defining the common field for the different types of Worker.
    """

    type: str = Field(
        description="The discriminator field to determine the worker type"
    )

    scheduler_type: str = Field(
        description="Type of the scheduler. Depending on the values supported by QToolKit"
    )
    work_dir: Path = Field(
        description="Absolute path of the directory of the worker where subfolders for "
        "executing the calculation will be created"
    )
    resources: Optional[dict] = Field(
        None,
        description="A dictionary defining the default resources requested to the "
        "scheduler. Used to fill in the QToolKit template",
    )
    pre_run: Optional[str] = Field(
        None,
        description="String with commands that will be executed before the execution of the Job",
    )
    post_run: Optional[str] = Field(
        None,
        description="String with commands that will be executed after the execution of the Job",
    )
    timeout_execute: int = Field(
        60,
        description="Timeout for the execution of the commands in the worker "
        "(e.g. submitting a job)",
    )
    max_jobs: int | None = Field(
        None,
        description="The maximum number of jobs that can be submitted to the queue.",
    )
    model_config = ConfigDict(extra="forbid")

    @field_validator("scheduler_type")
    def check_scheduler_type(cls, scheduler_type: str, values: dict) -> str:
        """
        Validator to set the default of scheduler_type
        """
        if scheduler_type not in scheduler_mapping:
            raise ValueError(f"Unknown scheduler type {scheduler_type}")
        return scheduler_type

    @field_validator("work_dir")
    def check_work_dir(cls, v) -> Path:
        if not v.is_absolute():
            raise ValueError("`work_dir` must be an absolute path")
        return v

    def get_scheduler_io(self) -> BaseSchedulerIO:
        """
        Get the BaseSchedulerIO from QToolKit depending on scheduler_type.

        Returns
        -------
        The instance of the scheduler_type.
        """
        if self.scheduler_type not in scheduler_mapping:
            raise ConfigError(f"Unknown scheduler type {self.scheduler_type}")
        return scheduler_mapping[self.scheduler_type]()

    @abc.abstractmethod
    def get_host(self) -> BaseHost:
        """
        Return the Host object used in the Worker.
        """

    @property
    @abc.abstractmethod
    def cli_info(self) -> dict:
        """
        Short information about the worker to be displayed in the command line
        interface.

        Returns
        -------
        A dictionary with the Worker short information.
        """


class LocalWorker(WorkerBase):
    """
    Worker representing the local host.

    Executes command directly.
    """

    type: Literal["local"] = Field(
        "local", description="The discriminator field to determine the worker type"
    )

    def get_host(self) -> BaseHost:
        """
        Return the LocalHost.

        Returns
        -------
        The LocalHost.
        """
        return LocalHost(timeout_execute=self.timeout_execute)

    @property
    def cli_info(self) -> dict:
        """
        Short information about the worker to be displayed in the command line
        interface.

        Returns
        -------
        A dictionary with the Worker short information.
        """
        return dict(
            scheduler_type=self.scheduler_type,
            work_dir=self.work_dir,
        )


class RemoteWorker(WorkerBase):
    """
    Worker representing a remote host reached through an SSH connection.

    Uses a Fabric Connection. Check Fabric documentation for more datails on the
    options defininf a Connection.
    """

    type: Literal["remote"] = Field(
        "remote", description="The discriminator field to determine the worker type"
    )
    host: str = Field(description="The host to which to connect")
<<<<<<< HEAD
    user: str | None = Field(None, description="Login username")
    port: int | None = Field(None, description="Port number")
    password: str | None = Field(None, description="Login password")
    key_filename: str | list[str] | None = Field(
=======
    user: str = Field(None, description="Login username")
    port: int = Field(None, description="Port number")
    password: Optional[str] = Field(None, description="Login password")
    key_filename: Optional[Union[str, list[str]]] = Field(
>>>>>>> ce590bb5
        None,
        description="The filename, or list of filenames, of optional private key(s) "
        "and/or certs to try for authentication",
    )
    passphrase: Optional[str] = Field(
        None, description="Passphrase used for decrypting private keys"
    )
    gateway: str | None = Field(
        None, description="A shell command string to use as a proxy or gateway"
    )
    forward_agent: bool | None = Field(
        None, description="Whether to enable SSH agent forwarding"
    )
    connect_timeout: int | None = Field(
        None, description="Connection timeout, in seconds"
    )
    connect_kwargs: dict | None = Field(
        None,
        description="Other keyword arguments passed to paramiko.client.SSHClient.connect",
    )
    inline_ssh_env: bool | None = Field(
        None,
        description="Whether to send environment variables 'inline' as prefixes in "
        "front of command strings",
    )
    keepalive: Optional[int] = Field(
        60, description="Keepalive value in seconds passed to paramiko's transport"
    )
    shell_cmd: Optional[str] = Field(
        "bash",
        description="The shell command used to execute the command remotely. If None "
        "the command is executed directly",
    )
    login_shell: bool = Field(
        True, description="Whether to use a login shell when executing the command"
    )

    def get_host(self) -> BaseHost:
        """
        Return the RemoteHost.

        Returns
        -------
        The RemoteHost.
        """
        connect_kwargs = dict(self.connect_kwargs) if self.connect_kwargs else {}
        if self.password:
            connect_kwargs["password"] = self.password
        if self.key_filename:
            connect_kwargs["key_filename"] = self.key_filename
        if self.passphrase:
            connect_kwargs["passphrase"] = self.passphrase
        return RemoteHost(
            host=self.host,
            user=self.user,
            port=self.port,
            gateway=self.gateway,
            forward_agent=self.forward_agent,
            connect_timeout=self.connect_timeout,
            connect_kwargs=connect_kwargs,
            inline_ssh_env=self.inline_ssh_env,
            timeout_execute=self.timeout_execute,
            keepalive=self.keepalive,
            shell_cmd=self.shell_cmd,
            login_shell=self.login_shell,
        )

    @property
    def cli_info(self) -> dict:
        """
        Short information about the worker to be displayed in the command line
        interface.

        Returns
        -------
        A dictionary with the Worker short information.
        """
        return dict(
            host=self.host,
            scheduler_type=self.scheduler_type,
            work_dir=self.work_dir,
        )


WorkerConfig = Annotated[Union[LocalWorker, RemoteWorker], Field(discriminator="type")]


class ExecutionConfig(BaseModel):
    """
    Configuration to be set before and after the execution of a Job.
    """

    modules: Optional[list[str]] = Field(
        None, description="list of modules to be loaded"
    )
    export: Optional[dict[str, str]] = Field(
        None, description="dictionary with variable to be exported"
    )
    pre_run: Optional[str] = Field(
        None, description="Other commands to be executed before the execution of a job"
    )
    post_run: Optional[str] = Field(
        None, description="Commands to be executed after the execution of a job"
    )
    model_config = ConfigDict(extra="forbid")


class Project(BaseModel):
    """
    The configurations of a Project.
    """

    name: str = Field(description="The name of the project")
    base_dir: Optional[str] = Field(
        None,
        description="The base directory containing the project related files. Default "
        "is a folder with the project name inside the projects folder",
        validate_default=True,
    )
    tmp_dir: Optional[str] = Field(
        None,
        description="Folder where remote files are copied. Default a 'tmp' folder in base_dir",
        validate_default=True,
    )
    log_dir: Optional[str] = Field(
        None,
        description="Folder containing all the logs. Default a 'log' folder in base_dir",
        validate_default=True,
    )
    daemon_dir: Optional[str] = Field(
        None,
        description="Folder containing daemon related files. Default to a 'daemon' "
        "folder in base_dir",
        validate_default=True,
    )
    log_level: LogLevel = Field(LogLevel.INFO, description="The level set for logging")
    runner: RunnerOptions = Field(
        default_factory=RunnerOptions, description="The options for the Runner"
    )
    workers: dict[str, WorkerConfig] = Field(
        default_factory=dict,
        description="A dictionary with the worker name as keys and the worker "
        "configuration as values",
    )
    queue: dict = Field(
        default_factory=dict,
        description="Dictionary describing a maggma Store used for the queue data. "
        "Can contain the monty serialized dictionary or a dictionary with a 'type' "
        "specifying the Store subclass. Should be subclass of a MongoStore, as it "
        "requires to perform MongoDB actions.",
        validate_default=True,
    )
    exec_config: dict[str, ExecutionConfig] = Field(
        default_factory=dict,
        description="A dictionary with the ExecutionConfig name as keys and the "
        "ExecutionConfig configuration as values",
    )
    jobstore: dict = Field(
        default_factory=lambda: dict(DEFAULT_JOBSTORE),
        description="The JobStore used for the input. Can contain the monty "
        "serialized dictionary or the Store int the Jobflow format",
        validate_default=True,
    )
    metadata: Optional[dict] = Field(
        None, description="A dictionary with metadata associated to the project"
    )

    def get_jobstore(self) -> Optional[JobStore]:
        """
        Generate an instance of the JobStore based on the configuration

        Returns
        -------
        A JobStore
        """
        if not self.jobstore:
            return None
        elif self.jobstore.get("@class") == "JobStore":
            return JobStore.from_dict(self.jobstore)
        else:
            return JobStore.from_dict_spec(self.jobstore)

    def get_queue_store(self):
        """
        Generate an instance of a maggma Store based on the queue configuration.

        Returns
        -------
        A maggma Store
        """
        return store_from_dict(self.queue)

    # def get_launchpad(self) -> RemoteLaunchPad:
    #     """
    #     Provide an instance of a RemoteLaunchPad based on the queue Store.
    #
    #     Returns
    #     -------
    #     A RemoteLaunchPad
    #     """
    #     return RemoteLaunchPad(self.get_queue_store())

    def get_jobs_queue(self):
        """
        Provide an instance of the Queue object to manage jobs based on the queue store.

        Returns
        -------
        A Queue
        """
        from jobflow_remote.queue.queue import Queue

        return Queue(self.get_queue_store())

    def get_job_controller(self):
        from jobflow_remote.jobs.jobcontroller import JobController

        return JobController.from_project(self)

    @field_validator("base_dir")
    def check_base_dir(cls, base_dir: str, values: dict) -> str:
        """
        Validator to set the default of base_dir based on the project name
        """
        if not base_dir:
            from jobflow_remote import SETTINGS

            return str(Path(SETTINGS.projects_folder, values["name"]))
        return base_dir

    @field_validator("tmp_dir")
    def check_tmp_dir(cls, tmp_dir: str, values: dict) -> str:
        """
        Validator to set the default of tmp_dir based on the base_dir
        """
        if not tmp_dir:
            return str(Path(values["base_dir"], "tmp"))
        return tmp_dir

    @field_validator("log_dir")
    def check_log_dir(cls, log_dir: str, values: dict) -> str:
        """
        Validator to set the default of log_dir based on the base_dir
        """
        if not log_dir:
            return str(Path(values["base_dir"], "log"))
        return log_dir

    @field_validator("daemon_dir")
    def check_daemon_dir(cls, daemon_dir: str, values: dict) -> str:
        """
        Validator to set the default of daemon_dir based on the base_dir
        """
        if not daemon_dir:
            return str(Path(values["base_dir"], "daemon"))
        return daemon_dir

    @field_validator("jobstore")
    def check_jobstore(cls, jobstore: dict, values: dict) -> dict:
        """
        Check that the jobstore configuration could be converted to a JobStore.
        """
        if jobstore:
            try:
                if jobstore.get("@class") == "JobStore":
                    JobStore.from_dict(jobstore)
                else:
                    JobStore.from_dict_spec(jobstore)
            except Exception as e:
                raise ValueError(
                    f"error while converting jobstore to JobStore. Error: {traceback.format_exc()}"
                ) from e
        return jobstore

    @field_validator("queue")
    def check_queue(cls, queue: dict, values: dict) -> dict:
        """
        Check that the queue configuration could be converted to a Store.
        """
        if queue:
            try:
                store = store_from_dict(queue)
            except Exception as e:
                raise ValueError(
                    f"error while converting queue to a maggma store. Error: {traceback.format_exc()}"
                ) from e
            if not isinstance(store, MongoStore):
                raise ValueError("The queue store should be a subclass of a MongoStore")
        return queue

    model_config = ConfigDict(extra="forbid")


class ConfigError(Exception):
    """
    A generic Exception related to the configuration
    """


class ProjectUndefined(ConfigError):
    """
    Exception raised if the Project has not been defined or could not be determined.
    """<|MERGE_RESOLUTION|>--- conflicted
+++ resolved
@@ -134,7 +134,7 @@
         description="Timeout for the execution of the commands in the worker "
         "(e.g. submitting a job)",
     )
-    max_jobs: int | None = Field(
+    max_jobs: Optional[int] = Field(
         None,
         description="The maximum number of jobs that can be submitted to the queue.",
     )
@@ -235,17 +235,10 @@
         "remote", description="The discriminator field to determine the worker type"
     )
     host: str = Field(description="The host to which to connect")
-<<<<<<< HEAD
-    user: str | None = Field(None, description="Login username")
-    port: int | None = Field(None, description="Port number")
-    password: str | None = Field(None, description="Login password")
-    key_filename: str | list[str] | None = Field(
-=======
-    user: str = Field(None, description="Login username")
-    port: int = Field(None, description="Port number")
+    user: Optional[str] = Field(None, description="Login username")
+    port: Optional[int] = Field(None, description="Port number")
     password: Optional[str] = Field(None, description="Login password")
     key_filename: Optional[Union[str, list[str]]] = Field(
->>>>>>> ce590bb5
         None,
         description="The filename, or list of filenames, of optional private key(s) "
         "and/or certs to try for authentication",
@@ -253,20 +246,20 @@
     passphrase: Optional[str] = Field(
         None, description="Passphrase used for decrypting private keys"
     )
-    gateway: str | None = Field(
+    gateway: Optional[str] = Field(
         None, description="A shell command string to use as a proxy or gateway"
     )
-    forward_agent: bool | None = Field(
+    forward_agent: Optional[bool] = Field(
         None, description="Whether to enable SSH agent forwarding"
     )
-    connect_timeout: int | None = Field(
+    connect_timeout: Optional[int] = Field(
         None, description="Connection timeout, in seconds"
     )
-    connect_kwargs: dict | None = Field(
+    connect_kwargs: Optional[dict] = Field(
         None,
         description="Other keyword arguments passed to paramiko.client.SSHClient.connect",
     )
-    inline_ssh_env: bool | None = Field(
+    inline_ssh_env: Optional[bool] = Field(
         None,
         description="Whether to send environment variables 'inline' as prefixes in "
         "front of command strings",
@@ -438,28 +431,6 @@
         """
         return store_from_dict(self.queue)
 
-    # def get_launchpad(self) -> RemoteLaunchPad:
-    #     """
-    #     Provide an instance of a RemoteLaunchPad based on the queue Store.
-    #
-    #     Returns
-    #     -------
-    #     A RemoteLaunchPad
-    #     """
-    #     return RemoteLaunchPad(self.get_queue_store())
-
-    def get_jobs_queue(self):
-        """
-        Provide an instance of the Queue object to manage jobs based on the queue store.
-
-        Returns
-        -------
-        A Queue
-        """
-        from jobflow_remote.queue.queue import Queue
-
-        return Queue(self.get_queue_store())
-
     def get_job_controller(self):
         from jobflow_remote.jobs.jobcontroller import JobController
 
